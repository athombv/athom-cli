--- conflicted
+++ resolved
@@ -215,13 +215,8 @@
 	async _savePlugins( plugins ) {
 		await writeFileAsync( this._pluginsPath, JSON.stringify(plugins, false, 2) );
 	}
-<<<<<<< HEAD
-
-	async installNpmPackage({ id, version }) {
-=======
-	
+
 	async installNpmPackage({ id, version = 'latest' }) {
->>>>>>> d3370b3d
 		Log(colors.green(`✓ Installing ${id}@${version}...`));
 
 		await npm.install([`${id}@${version}`], {
