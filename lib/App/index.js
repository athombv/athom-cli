'use strict';

const fs = require('fs');
const path = require('path');
const zlib = require('zlib');
const { promisify } = require('util');

const Log = require('../..').Log;
const AthomApi = require('../..').AthomApi;
const AppPluginCompose = require('../AppPluginCompose');
const AppPluginZwave = require('../AppPluginZwave');
const AppPluginZigbee = require('../AppPluginZigbee');
const AppPluginRF = require('../AppPluginRF');
const AppPluginLog = require('../AppPluginLog');
const AppPluginOAuth2 = require('../AppPluginOAuth2');
const { AthomAppsAPI } = require('athom-api');

const HomeyLibApp = require('homey-lib').App;
const HomeyLibDevice = require('homey-lib').Device;
const colors = require('colors');
const inquirer = require('inquirer');
const tmp = require('tmp-promise');
const tar = require('tar-fs');
const semver = require('semver');
const npm = require('npm-programmatic');
const gitIgnoreParser = require('gitignore-parser');
const { monitorCtrlC } = require('monitorctrlc');
const fse = require('fs-extra');
const filesize = require('filesize');
<<<<<<< HEAD
const querystring = require('querystring');
=======
const fetch = require('node-fetch');
>>>>>>> 21170a5a

const statAsync = promisify( fs.stat );
const mkdirAsync = promisify( fs.mkdir );
const readFileAsync = promisify( fs.readFile );
const writeFileAsync = promisify( fs.writeFile );
const copyFileAsync = promisify( fs.copyFile );
const accessAsync = promisify( fs.access );
const readDirAsync = promisify( fs.readdir );

const GitCommands = require('../Modules/GitCommands');

const PLUGINS = {
  'compose': AppPluginCompose,
  'zwave': AppPluginZwave,
  'zigbee': AppPluginZigbee,
  'rf': AppPluginRF,
  'log': AppPluginLog,
  'oauth2': AppPluginOAuth2,
};

const FLOW_TYPES = [ 'triggers', 'conditions', 'actions' ];

class App {

<<<<<<< HEAD
	constructor( appPath ) {
		this.path = appPath;
		this._app = new HomeyLibApp( this.path );
		this._pluginsPath = path.join( this.path, '.homeyplugins.json');
		this._exiting = false;
		this._std = {};
		this._git = new GitCommands(appPath);
	}

	async validate({ level = 'debug' } = {}) {
		Log(colors.green('✓ Validating app...'));

		try {
			await this._app.validate({ level });

			Log(colors.green(`✓ Homey App validated successfully against level \`${level}\``));
			return true;
		} catch( err ) {
			Log(colors.red(`✖ Homey App did not validate against level \`${level}\`:`));
			Log(err.message);
			return false;
		}
	}

	async build() {
		Log(colors.green('✓ Building app...'));
		await this.preprocess();

		let valid = await this.validate();
		if( valid !== true ) throw new Error('The app is not valid, please fix the validation issues');

		Log(colors.green('✓ App built successfully'));
	}

	async run({
		clean = false,
		skipBuild = false,
	} = {}) {

		this._session = await this.install({
			clean,
			skipBuild,
			debug: true,
		});

		const activeHomey = await AthomApi.getActiveHomey();

		clean && Log(colors.green(`✓ Purged all Homey App settings`));
		Log(colors.green(`✓ Running \`${this._session.appId}\`, press CTRL+C to quit`));
		Log(colors.grey(` — Profile your app's performance at https://go.athom.com/app-profiling?homey=${activeHomey._id}&app=${this._session.appId}`));
		Log('─────────────── Logging stdout & stderr ───────────────');

		activeHomey.devkit.on('std', this._onStd.bind(this));
		activeHomey.devkit.waitForConnection()
			.then(() => {
				return activeHomey.devkit.getAppStdOut({
					session: this._session.session
				})
			}).then( stdCache => {
				stdCache
					.map(std => {
						std.chunk = new Buffer(std.chunk);
						return std;
					})
					.forEach(this._onStd.bind(this));
			}).catch(err => {
				Log(colors.red('✖', err.message || err.toString()));
			})
		activeHomey.devkit.on('disconnect', () => {
			Log(colors.red(`✖ Connection has been lost, exiting...`));
			process.exit();
		})

		monitorCtrlC(this._onCtrlC.bind(this));
	}

	async install({
		clean = false,
		skipBuild = false,
		debug = false,
	} = {}) {

		if (skipBuild) {
			Log(colors.yellow(`\n⚠ Skipping build steps!\n`));
		} else {
			await this.preprocess();
		}

		let valid = await this.validate();
		if( valid !== true ) throw new Error('Not installing, please fix the validation issues first');

		let activeHomey = await AthomApi.getActiveHomey();

		Log(colors.green(`✓ Packing Homey App...`));

		let archiveStream = await this._getPackStream();
		let env = await this._getEnv();
			env = JSON.stringify(env);

		let form = {
			app: archiveStream,
			debug: debug,
			env: env,
			purgeSettings: clean,
		}

		Log(colors.green(`✓ Installing Homey App on \`${activeHomey.name}\` (${await activeHomey.baseUrl})...`));

		try {
			let result = await activeHomey.devkit._call('POST', '/', {
				form: form,
				opts: {
					$timeout: 1000 * 60 * 5 // 5 min
				},
			});

			Log(colors.green(`✓ Homey App \`${result.appId}\` successfully installed`));

			return result;
		} catch( err ) {
			Log(colors.red('✖', err.message || err.toString()));
			process.exit();
		}
	}

	async preprocess() {
    	Log(colors.green('✓ Pre-processing app...'));
		
		const appJson = await this._getAppJsonFromFolder();
		if (appJson) {
			this._isValidAppJson(appJson);
		} else throw new Error('This app.json is invalid!');

		let plugins = await this._getPlugins();
		if( plugins.length < 1 ) return;

		Log(colors.green('✓ Running plugins...'));

		for( let i = 0; i < plugins.length; i++ ) {
			let plugin = plugins[i];
			let pluginId = plugin.id;
			let pluginClass = PLUGINS[ pluginId ];

			if( typeof pluginClass !== 'function' )
				throw new Error(`Invalid plugin: ${pluginId}`);

			Log(colors.green(`✓ Running plugin \`${pluginId}\`...`));
			let pluginInstance = new pluginClass( this, plugin.options );
			try {
				await pluginInstance.run();
				Log(colors.green(`✓ Plugin \`${pluginId}\` finished`));
			} catch( err ) {
				console.trace(err)
				throw new Error(`Plugin \`${pluginId}\` did not finish:\n${err.message}\n\nAborting.`);
			}
		}

	}

	async version(version) {
	  	let hasCompose = await this._hasPlugin('compose');
	  	let appJsonPath;
	  	let appJson;

		if( hasCompose ) {
	      let appJsonComposePath = path.join(this.path, '.homeycompose', 'app.json');
	      let exists = false;
	      try {
	        await accessAsync(appJsonComposePath, fs.constants.R_OK | fs.constants.W_OK);
	        exists = true;
	      } catch( err ) {}

				if( exists ) {
	  			appJsonPath = appJsonComposePath;
				} else {
		  		appJsonPath = path.join(this.path, 'app.json');
				}
			} else {
				appJsonPath = path.join(this.path, 'app.json');
			}

			try {
				appJson = await readFileAsync( appJsonPath, 'utf8' );
				appJson = JSON.parse( appJson );
			} catch( err ) {
				if( err.code === 'ENOENT' )
					throw new Error(`Could not find a valid Homey App at \`${this.path}\``);

				throw new Error(`Error in \`app.json\`:\n${err}`);
			}

			if( semver.valid(version) ) {
	  		appJson.version = version;
		} else {
=======
  constructor( appPath ) {
    this.path = appPath;
    this._app = new HomeyLibApp( this.path );
    this._appJsonPath = path.join( this.path, 'app.json' );
    this._pluginsPath = path.join( this.path, '.homeyplugins.json');
    this._exiting = false;
    this._std = {};
  }

  async validate({ level = 'debug' } = {}) {
    Log(colors.green('✓ Validating app...'));

    try {
      await this._app.validate({ level });

      Log(colors.green(`✓ Homey App validated successfully against level \`${level}\``));
      return true;
    } catch( err ) {
      Log(colors.red(`✖ Homey App did not validate against level \`${level}\`:`));
      Log(err.message);
      return false;
    }
  }

  async build() {
    Log(colors.green('✓ Building app...'));
    await this.preprocess();

    let valid = await this.validate();
    if( valid !== true ) throw new Error('The app is not valid, please fix the validation issues first.');

    Log(colors.green('✓ App built successfully'));
  }

  async run({
    clean = false,
    skipBuild = false,
  } = {}) {

    this._session = await this.install({
      clean,
      skipBuild,
      debug: true,
    });

    const activeHomey = await AthomApi.getActiveHomey();

    clean && Log(colors.green(`✓ Purged all Homey App settings`));
    Log(colors.green(`✓ Running \`${this._session.appId}\`, press CTRL+C to quit`));
    Log(colors.grey(` — Profile your app's performance at https://go.athom.com/app-profiling?homey=${activeHomey._id}&app=${this._session.appId}`));
    Log('─────────────── Logging stdout & stderr ───────────────');

    activeHomey.devkit.on('std', this._onStd.bind(this));
    activeHomey.devkit.waitForConnection()
      .then(() => {
        return activeHomey.devkit.getAppStdOut({
          session: this._session.session
        })
      }).then( stdCache => {
        stdCache
          .map(std => {
            std.chunk = new Buffer(std.chunk);
            return std;
          })
          .forEach(this._onStd.bind(this));
      }).catch(err => {
        Log(colors.red('✖', err.message || err.toString()));
      })
    activeHomey.devkit.on('disconnect', () => {
      Log(colors.red(`✖ Connection has been lost, exiting...`));
      process.exit();
    })

    monitorCtrlC(this._onCtrlC.bind(this));
  }

  async install({
    clean = false,
    skipBuild = false,
    debug = false,
  } = {}) {

    if (skipBuild) {
      Log(colors.yellow(`\n⚠ Skipping build steps!\n`));
    } else {
      await this.preprocess();
    }

    let valid = await this.validate();
    if( valid !== true ) throw new Error('Not installing, please fix the validation issues first');

    let activeHomey = await AthomApi.getActiveHomey();

    Log(colors.green(`✓ Packing Homey App...`));

    let archiveStream = await this._getPackStream();
    let env = await this._getEnv();
    env = JSON.stringify(env);

    let form = {
      app: archiveStream,
      debug: debug,
      env: env,
      purgeSettings: clean,
    }

    Log(colors.green(`✓ Installing Homey App on \`${activeHomey.name}\` (${await activeHomey.baseUrl})...`));

    try {
      let result = await activeHomey.devkit._call('POST', '/', {
        form: form,
        opts: {
          $timeout: 1000 * 60 * 5 // 5 min
        },
      });

      Log(colors.green(`✓ Homey App \`${result.appId}\` successfully installed`));

      return result;
    } catch( err ) {
      Log(colors.red('✖', err.message || err.toString()));
      process.exit();
    }
  }

  async preprocess() {
    Log(colors.green('✓ Pre-processing app...'));
    let appJson;

    try {
      appJson = path.join( this.path, 'app.json' );
      appJson = await readFileAsync( appJson, 'utf8' );
      appJson = JSON.parse( appJson );
    } catch( err ) {
      if( err.code === 'ENOENT' )
        throw new Error(`Could not find a valid Homey App at \`${this.path}\``);

      throw new Error(`Error in \`app.json\`:\n${err}`);
    }

    let plugins = await this._getPlugins();
    if( plugins.length < 1 ) return;

    Log(colors.green('✓ Running plugins...'));

    for( let i = 0; i < plugins.length; i++ ) {
      let plugin = plugins[i];
      let pluginId = plugin.id;
      let pluginClass = PLUGINS[ pluginId ];

      if( typeof pluginClass !== 'function' )
        throw new Error(`Invalid plugin: ${pluginId}`);

      Log(colors.green(`✓ Running plugin \`${pluginId}\`...`));
      let pluginInstance = new pluginClass( this, plugin.options );
      try {
        await pluginInstance.run();
        Log(colors.green(`✓ Plugin \`${pluginId}\` finished`));
      } catch( err ) {
        console.trace(err)
        throw new Error(`Plugin \`${pluginId}\` did not finish:\n${err.message}\n\nAborting.`);
      }
    }

  }

  async version(version) {
    let hasCompose = await this._hasPlugin('compose');
    let appJsonPath;
    let appJson;

    if( hasCompose ) {
        let appJsonComposePath = path.join(this.path, '.homeycompose', 'app.json');
        let exists = false;
        try {
          await accessAsync(appJsonComposePath, fs.constants.R_OK | fs.constants.W_OK);
          exists = true;
        } catch( err ) {}

        if( exists ) {
          appJsonPath = appJsonComposePath;
        } else {
          appJsonPath = path.join(this.path, 'app.json');
        }
      } else {
        appJsonPath = path.join(this.path, 'app.json');
      }

      try {
        appJson = await readFileAsync( appJsonPath, 'utf8' );
        appJson = JSON.parse( appJson );
      } catch( err ) {
        if( err.code === 'ENOENT' )
          throw new Error(`Could not find a valid Homey App at \`${this.path}\``);

        throw new Error(`Error in \`app.json\`:\n${err}`);
      }

      if( semver.valid(version) ) {
        appJson.version = version;
    } else {
>>>>>>> 21170a5a
      if( !['minor', 'major', 'patch'].includes(version) )
        throw new Error('Invalid version. Must be either patch, minor or major.');

      appJson.version = semver.inc(appJson.version, version);
    }

    await writeFileAsync( appJsonPath, JSON.stringify(appJson, false, 2) );
    await this.build();

    Log(colors.green(`✓ Updated app.json version to  \`${appJson.version}\``));
  }

  async publish() {

<<<<<<< HEAD
		await this.preprocess();
		await this.validate({ level: 'publish' });

		const archiveStream = await this._getPackStream();
		const env = await this._getEnv();

		// TODO version
		const version = '1.0.0';
		// TODO git tag

		try {
			await this._git.createTag( version );

			Log(colors.green(`✓ Succesfully created Git tag \`${version}\``));
		} catch( error ) {
			throw error;
		}

		throw new Error('Submitting the app to the Homey Apps Store using athom-cli has not yet been implemented. Visit https://apps.athom.com/developer/dashboard to submit your app.');
	}

	async _hasPlugin( pluginId ) {
		let plugins = await this._getPlugins();
		for( let i = 0; i < plugins.length; i++ ) {
			let plugin = plugins[i];
			if( plugin.id === pluginId ) return true;
		}
		return false;
	}

	async _getPlugins() {
		try {
			let plugins = await readFileAsync( this._pluginsPath );
			return JSON.parse(plugins);
		} catch( err ) {
			if( err.code !== 'ENOENT' )
				throw new Error(`Error in \`.homeyplugins.json\`:\n${err}`);
		}
		return [];
	}

	async addPlugin( pluginId ) {
		if( await this._hasPlugin(pluginId) ) return;
		let plugins = await this._getPlugins();
		plugins.push({
			id: pluginId
		});
		await this._savePlugins( plugins );
	}

	async _savePlugins( plugins ) {
		await writeFileAsync( this._pluginsPath, JSON.stringify(plugins, false, 2) );
	}

	async installNpmPackage({ id, version = 'latest' }) {
		Log(colors.green(`✓ Installing ${id}@${version}...`));

		await fse.ensureDir(path.join(this.path, 'node_modules'));
		await npm.install([`${id}@${version}`], {
			save: true,
			cwd: this.path,
		})

		Log(colors.green(`✓ Installation complete`));
	}

	// Get all PRODUCTION npm package paths
	async getNpmPackages() {
		if( !this._hasPackageJson() ) return null;
		const result = [];

		const findDependencies = async (dir) => {
			const {
				packageJson,
				packageDir
			} = await readPackageJson(dir);
			if( !packageJson ) return;
			if( packageDir !== this.path ) result.push(packageDir);

			const dependencies = Object.keys(packageJson.dependencies || {});
			if( !dependencies.length ) return;

			for( let i = 0; i < dependencies.length; i++ ) {
				const dependency = dependencies[i];
				await findDependencies(path.join(dir, 'node_modules', dependency))
			}
		}

		const readPackageJson = async (dir) => {
			let packageJsonPath = path.join(dir, 'package.json');
			let packageJson;
			let packageDir;

			try {
				packageJson = await fse.readJSON(packageJsonPath);
				packageDir = path.dirname(packageJsonPath);
			} catch( err ) {
				if( err.code === 'ENOENT' ) {
					const dirArray = dir.split(path.sep);
					dirArray.splice(dirArray.length-3, 2);
					const dirJoined = dirArray.join(path.sep);
					if(dirJoined.length ) {
						return readPackageJson(dirJoined);
					}
				} else {
					console.error(err)
				}
			}
			return {
				packageJson,
				packageDir,
			};
		}

		await findDependencies(this.path);

		return result;
	}

	/**
	 * Check if the current folder has a valid app.json.
	 * @returns : Parsed JSON object or Error if no app.json was found
	 */
  	async _getAppJsonFromFolder() {
		const appJsonPath = path.join(this.path, 'app.json');
		let appJson;

		try {
			appJson = await readFileAsync( appJsonPath, 'utf8' );
			appJson = JSON.parse( appJson );
		} catch( err ) {
			if( err.code === 'ENOENT' )	throw new Error(`Could not find a valid Homey App at \`${this.path}\``);

			throw new Error(`Error in \`app.json\`:\n${err}`);
		}
		return appJson;
	}

	// Check if the parsed app.json contains the keys to be a valid Homey app.
	_isValidAppJson(appJson) {
		if( appJson.hasOwnProperty('id') &&
			appJson.hasOwnProperty('version') &&
			appJson.hasOwnProperty('compatibility') &&
			appJson.hasOwnProperty('name')
			) return true;

		return false;
	}

	_validateAppJson(appJson) {
		if( this._isValidAppJson(appJson) ) return;

		throw new Error(`The found app.json does not contain the required properties for a valid Homey app!`);
	}

	/** 
	 * Function to get al drivers from the current path. 
	 * Returns: String array containing the driver id's.
	*/
	async _getDrivers() {
		let driverPath = path.join( this.path, 'drivers' );
		try {
			await fse.ensureDir( driverPath );
		} catch( error ) {
			throw new Error('Your app doesn\'t contain any drivers!');
		}

		const folderContents = await readDirAsync(driverPath, { withFileTypes: true });
		let drivers = [];

		folderContents.forEach( content => {
			if( content.isDirectory() ) {
				drivers.push(content.name);
			}
		})

		return drivers;
	}

	/**
	 * 
	 * @param {*} param Object containing options. Message is the message to aks the user for input.
	 * 					Validator is an optional validator function if the default is not sufficient.
	 * @returns Object with translations.
	 */
	async _getTranslatedString({ message, validator }) {
		const locales = {
			en: {
				name: '🇬🇧 English',
				value: 'en',
			}, 
			nl: {
				name: '🇳🇱 Nederlands',
				value: 'nl',
			},
			de: {
				name: '🇩🇪 Deutsch',
				value: 'de'
			},
			se: {
				name: '🇸🇪 Svenska',
				value: 'se'
			},
			no: {
				name: '🇳🇴 Norsk',
				value: 'no'
			},
			fr: {
				name: '🇫🇷 Français',
				value: 'fr'
			},

		}

		let translations = {};

		async function addLocale(locale) {
			const answers =  await inquirer.prompt([
				{
					type: 'input',
					name: 'translated',
					message: `[${locale}] ${message}`,
					validate: validator || (input => {
						return input.length > 0;
					})
				},
				{
					type: 'confirm',
					name: 'more',
					message: 'Do you want to add another language?',
					default: false
				}
			]);

			translations[locale] = answers.translated;
			// Remove already translated keys.
			delete locales[locale];

			if( answers.more ) {
				const chosenLanguage = await inquirer.prompt([
					{
						type: 'list',
						name: 'language',
						message: `Select the next locale to translate`,
						choices: Object.values(locales)
					}
				]);

				if (Object.keys(locales).length === 0) {
					Log('No more supported languages to translate.');
					return;
				}
				await addLocale( chosenLanguage.language );
			} else {
				return;
			}
		}

		await addLocale('en'); // default call and start the recursive loop

		return translations;
	}

	async migrateToCompose() {
		// Check if the current folder is a git repo. If it is, check for uncommitted changes.
		if( statAsync( path.join(this.path, '.git' ) ) ) {
			if( await this._git.hasUncommitedChanges() )
				throw new Error('Please commit changes first!');
		}

		const appJson = await this._getAppJsonFromFolder( this.path );
		this._validateAppJson( appJson );

		let drivers = await this._getDrivers();
		if( appJson.flow ) {
			var appFlowJson = appJson.flow;
			// Delete the flow section from the app JSON.
			delete appJson.flow;
		}
		
		const homeyComposePath = path.join(this.path, '.homeycompose');

		try {
			if ( !await fse.exists( homeyComposePath ) ) await mkdirAsync( homeyComposePath );
		} catch( err ) { console.log('Error creating folder', dir, err) }

		if( drivers && appJson.drivers) {
			drivers.forEach(driver => {
				appJson.drivers.forEach(async driverObject => {
					if( driverObject.id === driver ) {
						// Create a driver Flow JSON object.
						let driverFlowJson = {};
						// Check for flows using this driver as filter

						if( appFlowJson ) {
							FLOW_TYPES.forEach( type => {
								if( !appFlowJson[type] ) return // Return when this type is not found in the JSON.

								appFlowJson[type].forEach( flowCard => {
									const newArgs = [];

									flowCard.args.forEach( argument => {
										if( argument.hasOwnProperty('filter') && argument.filter.includes('driver') ) {
											// Check if the filter contains a driver_id field.
											// If it does, check if it literally matches the current driver.
											let argumentFilter = querystring.parse(argument.filter);
											if( driver === argumentFilter.driver_id ) {
												delete argumentFilter.driver_id;
												
												// Restore other argument properties
												if( Object.keys(argumentFilter).length > 0 ) {
													argument.filter = querystring.stringify(argumentFilter);
													newArgs.push(argument);
												}

												// Set the new argument on the Flow Card
												flowCard.args = newArgs;
												
												if( driverFlowJson[type] ) {
													driverFlowJson[type].push(flowCard);
												} else {
													driverFlowJson[type] = [
														flowCard
													]
												}
												
												// Remove the Flowcard from the JSON since it has been composifyed.
												appFlowJson[type] = appFlowJson[type].filter(filterFlowCard => {
													if( filterFlowCard !== flowCard ) return filterFlowCard;
												});
											}
										}
									});
								});
							});
						}

						// If there are driver Flows write them to a JSON file.
						if (Object.keys(driverFlowJson).length > 0) {
							await writeFileAsync(
								path.join( this.path, 'drivers', driver, 'driver.flow.compose.json'), 
								JSON.stringify( driverFlowJson, false, 2)
							);
							Log(`Created driver Flow compose file for ${driver}`);
						}

						// Driver compose stuff
						delete driverObject.id //id Should not be in the compose driver JSON.
						await writeFileAsync(
							path.join( this.path, 'drivers', driver, 'driver.compose.json'), 
							JSON.stringify( driverObject, false, 2)
						);
						Log(`Created driver compose file for ${driver}`);
					}
				});
			});

			// Delete the driver section from the app JSON.
			delete appJson.drivers;
		}

		// Flow seperation
		if( appFlowJson ){
			try {
				if ( !await fse.exists( path.join(homeyComposePath, 'flow') ) ) await mkdirAsync( path.join(homeyComposePath, 'flow') );
			} catch( err ) { console.log('Error creating folder', err) }

			FLOW_TYPES.forEach( async type => {
				if( !appFlowJson[type] ) return // Return when this type is not found in the JSON.

				try {
					if ( !await fse.exists( path.join(homeyComposePath, 'flow', type) ) ) await mkdirAsync( path.join(homeyComposePath, 'flow', type) );
				} catch( err ) { console.log('Error creating folder', err) }

				// Loop over all flow cards
				appFlowJson[type].forEach( async flowCard => {
					try {
						await writeFileAsync(
							path.join( homeyComposePath, 'flow', type, `${flowCard.id}.json` ), 
							JSON.stringify( flowCard, false, 2 )
						);
						console.log(`Created Flow Card '${flowCard.id}.json'`);
					} catch( err ) { console.log('Error writing flow trigger JSON', err) }
				});
			});
		}

		if( appJson.discovery ) {
			try {
				if ( !await fse.exists( path.join(homeyComposePath, 'discovery') ) ) await mkdirAsync( path.join(homeyComposePath, 'discovery') );
			} catch( err ) { console.log('Error creating folder', err) }
			
			Object.entries(appJson.discovery).forEach( async ([name, strategy]) => {
				try {
					await writeFileAsync(
						path.join(homeyComposePath, 'discovery', `${name.toLowerCase()}.json`),
						JSON.stringify(strategy, false, 2)
					);
					Log(`Created Discovery ${name}.json`);
				} catch( err ) { console.log('Error writing Discovery json', err) }
			})

			// Remove the discovery section from the app JSON.
			delete appJson.discovery;
		}

		try {
			await writeFileAsync(
				path.join(homeyComposePath, 'app.json'),
				JSON.stringify(appJson, false, 2)
			);
		} catch( err ) { console.log('Error writing app.json', err) }

		await this.addPlugin('compose');

		Log(colors.green(`✓ Succesfully migrated app ${appJson.id} to compose`));

	}

	async _askComposeMigration() {
		let answers = await inquirer.prompt(
			{
				type: 'confirm',
				name: 'switch_compose',
				message: 'The Homey compose plugin is not detected. Do you want to use Homey compose? It will split the app.json file into seperate files for Drivers, Flow Cards and Discovery Strategies.'
			}
		)

		return answers.switch_compose;
	}

	// Check if a package.json is present in the current directory
	_hasPackageJson() {
		try {
			require(path.join(this.path, 'package.json'));
			return true;
		} catch( err ) {
			return false;
		}
	}
=======
    await this.preprocess();
    const valid = await this.validate({ level: 'publish' });
    if( valid !== true ) throw new Error('The app is not valid, please fix the validation issues first.');

    const archiveStream = await this._getPackStream();
    const { size } = await fse.stat(archiveStream.path);
    const env = await this._getEnv();

    const appJson = await fse.readJSON(this._appJsonPath);
    const {
      id: appId,
      version: appVersion,
    } = appJson;

    // Get or create changelog
    const changelog = await Promise.resolve().then(async () => {
      const changelogJsonPath = path.join(this.path, '.homeychangelog.json');
      const changelogJson = (await fse.pathExists(changelogJsonPath))
        ? await fse.readJson(changelogJsonPath)
        : {}

      if( !changelogJson[appVersion] || !changelogJson[appVersion]['en'] ) {
        const { text } = await inquirer.prompt([
          {
            type: 'input',
            name: 'text',
            message: `(Changelog) What's new in ${appJson.name.en} v${appJson.version}?`,
            validate: input => {
              return input.length > 3;
            }
          },
        ]);

        changelogJson[appVersion] = changelogJson[appVersion] || {};
        changelogJson[appVersion]['en'] = text;
        await fse.writeJson(changelogJsonPath, changelogJson, {
          spaces: 2,
        });
      }

      return changelogJson[appVersion];
    });

    Log(colors.grey(` — Changelog: ${changelog['en']}`));

    // Get readme
    const readme = await readFileAsync( path.join(this.path, 'README.txt' ) )
      .then(buf => buf.toString())
      .catch(err => {
        throw new Error('Missing file `/README.txt`. Please provide a README for your app. The contents of this file will be visible in the App Store.');
      });

    // Get delegation token
    Log(colors.green(`✓ Submitting ${appId}@${appVersion}...`));
    if( Object.keys(env).length ) {
      function ellipsis(str) {
        if (str.length > 10)
          return str.substr(0, 5) + '...' + str.substr(str.length-5, str.length);
        return str;
      }

      Log(colors.grey(` — Homey.env (env.json)`));
      Object.keys(env).forEach(key => {
        const value = env[key];
        Log(colors.grey(`   — ${key}=${ellipsis(value)}`));
      });
    }

    const bearer = await AthomApi.createDelegationToken({
      audience: 'apps',
    });

    const api = new AthomAppsAPI({
      bearer,
    });

    const {
      url,
      method,
      headers,
      buildId,
    } = await api.createBuild({
      env,
      appId,
      changelog,
      version: appVersion,
      readme: {
        en: readme,
      },
    }).catch(err => {
      err.message = err.name || err.message;
      throw err;
    });

    Log(colors.green(`✓ Created Build ID ${buildId}`));
    Log(colors.green(`✓ Uploading ${appId}@${appVersion} (${filesize(size)})...`));
    {
      await fetch(url, {
        method,
        headers: {
          'Content-Length': size,
          ...headers,
        },
        body: archiveStream,
      }).then(async res => {
        if(!res.ok) {
          throw new Error(res.statusText);
        }
      });
    }

    // TODO: version
    // TODO: git tag

    Log(colors.green(`✓ App ${appId}@${appVersion} successfully uploaded.`));
    Log(colors.white(`\nVisit https://developer.athom.com/apps/app/${appId}/build/${buildId} to publish your app.`));
  }

  async _hasPlugin( pluginId ) {
    let plugins = await this._getPlugins();
    for( let i = 0; i < plugins.length; i++ ) {
      let plugin = plugins[i];
      if( plugin.id === pluginId ) return true;
    }
    return false;
  }

  async _getPlugins() {
    try {
      let plugins = await readFileAsync( this._pluginsPath );
      return JSON.parse(plugins);
    } catch( err ) {
      if( err.code !== 'ENOENT' )
        throw new Error(`Error in \`.homeyplugins.json\`:\n${err}`);
    }
    return [];
  }

  async addPlugin( pluginId ) {
    if( await this._hasPlugin(pluginId) ) return;
    let plugins = await this._getPlugins();
    plugins.push({
      id: pluginId
    });
    await this._savePlugins( plugins );
  }

  async _savePlugins( plugins ) {
    await writeFileAsync( this._pluginsPath, JSON.stringify(plugins, false, 2) );
  }

  async installNpmPackage({ id, version = 'latest' }) {
    Log(colors.green(`✓ Installing ${id}@${version}...`));

    await fse.ensureDir(path.join(this.path, 'node_modules'));
    await npm.install([`${id}@${version}`], {
      save: true,
      cwd: this.path,
    })

    Log(colors.green(`✓ Installation complete`));
  }

  // Get all PRODUCTION npm package paths
  async getNpmPackages() {
    if( !this._hasPackageJson() ) return null;
    const result = [];

    const findDependencies = async (dir) => {
      const {
        packageJson,
        packageDir
      } = await readPackageJson(dir);
      if( !packageJson ) return;
      if( packageDir !== this.path ) result.push(packageDir);

      const dependencies = Object.keys(packageJson.dependencies || {});
      if( !dependencies.length ) return;

      for( let i = 0; i < dependencies.length; i++ ) {
        const dependency = dependencies[i];
        await findDependencies(path.join(dir, 'node_modules', dependency))
      }
    }

    const readPackageJson = async (dir) => {
      let packageJsonPath = path.join(dir, 'package.json');
      let packageJson;
      let packageDir;

      try {
        packageJson = await fse.readJSON(packageJsonPath);
        packageDir = path.dirname(packageJsonPath);
      } catch( err ) {
        if( err.code === 'ENOENT' ) {
          const dirArray = dir.split(path.sep);
          dirArray.splice(dirArray.length-3, 2);
          const dirJoined = dirArray.join(path.sep);
          if(dirJoined.length ) {
            return readPackageJson(dirJoined);
          }
        } else {
          console.error(err)
        }
      }
      return {
        packageJson,
        packageDir,
      };
    }

    await findDependencies(this.path);

    return result;
  }

  _hasPackageJson() {
    try {
      require(path.join(this.path, 'package.json'));
      return true;
    } catch( err ) {
      return false;
    }
  }
>>>>>>> 21170a5a

  _onStd( std ) {
    if( this._exiting ) return;
    if( std.session !== this._session.session ) return;
    if( this._std[ std.id ] ) return;

    if( std.type === 'stdout' ) process.stdout.write( std.chunk );
    if( std.type === 'stderr' ) process.stderr.write( std.chunk );

    // mark std as received to prevent duplicates
    this._std[ std.id ] = true;
  }

  async _onCtrlC() {
    if( this._exiting ) return;
      this._exiting = true;

    Log('───────────────────────────────────────────────────────');
    Log(colors.green(`✓ Uninstalling \`${this._session.appId}\`...`));

    try {
      let activeHomey = await AthomApi.getActiveHomey();
      await activeHomey.devkit.stopApp({ session: this._session.session });
      Log(colors.green(`✓ Homey App \`${this._session.appId}\` successfully uninstalled`));
    } catch( err ) {
      Log(err.message || err.toString());
    }

<<<<<<< HEAD
		process.exit();
	}
=======
    process.exit();

  }
>>>>>>> 21170a5a

  async _getEnv() {
    try {
      let data = await readFileAsync( path.join(this.path, 'env.json') );
      return JSON.parse(data);
    } catch( err ) {
      return {};
    }
  }

  async _getPackStream() {
    return tmp.file().then( async o => {

      let tmpPath = o.path;
      let homeyIgnore;

<<<<<<< HEAD
			try {
				let homeyIgnoreContents = await readFileAsync( path.join( this.path, '.homeyignore'), 'utf8' );
				homeyIgnore = gitIgnoreParser.compile( homeyIgnoreContents );
			} catch( err ) {}
=======
      try {
        let homeyIgnoreContents = await readFileAsync( path.join( this.path, '.homeyignore'), 'utf8' );
        homeyIgnore = gitIgnoreParser.compile( homeyIgnoreContents );
      } catch( err ){}
>>>>>>> 21170a5a

      //const productionPackages = await this.getNpmPackages();

<<<<<<< HEAD
			let tarOpts = {
				ignore: (name) => {
					// ignore env.json
					if( name === path.join( this.path, 'env.json' ) ) return true;
=======
      let tarOpts = {
        ignore: (name) => {

          // ignore env.json
          if( name === path.join( this.path, 'env.json' ) ) return true;
>>>>>>> 21170a5a

          // ignore dotfiles (.git, .gitignore, .mysecretporncollection etc.)
          if( path.basename(name).charAt(0) === '.' ) return true;

<<<<<<< HEAD
					/*
					// ignore dependencies not in the production list
					if( productionPackages !== null ) {
						const nodeModulesPath = path.join(this.path, 'node_modules');
						if( name === nodeModulesPath ) return false;

						if (name.includes(nodeModulesPath)) {
							let found = false;
							for (let i = 0; i < productionPackages.length; i++) {
								const productionPackage = productionPackages[i];
								if (name.indexOf(productionPackage) === 0) {
									found = true;
									break;
								}
							}
							if (!found) {
								Log(colors.grey(` — Skipping ${name.replace(this.path, '')}`));
								return true;
							}
						}
					}
					*/

					// ignore .homeyignore files
					if( homeyIgnore ) {
						return homeyIgnore.denies( name.replace(this.path, '') );
					}

					return false;
				},
				dereference: true
			};

			return new Promise((resolve, reject) => {

        let tarSize = 0;
		let writeFileStream = fs.createWriteStream( tmpPath )
			.once('close', () => {
            	Log(colors.grey(' — App size: ' + filesize(tarSize)));
				let readFileStream = fs.createReadStream( tmpPath );
				readFileStream.once('close', () => {
					o.cleanup();
				})
				resolve( readFileStream );
			})
			.once('error', reject)

		tar
			.pack( this.path, tarOpts )
			.on('data', chunk => {
				tarSize += chunk.length;
			})
			.pipe( zlib.createGzip() )
			.pipe( writeFileStream )
		});

		})
	}

	async createDriver() {
		const appJson = await this._getAppJsonFromFolder();
		if (appJson) {
			this._isValidAppJson(appJson);
		} else return;

		const driverName = await this._getTranslatedString( {
			message: 'What is your Driver\'s Name?'
		} );

		let answers = await inquirer.prompt([].concat(
			[
				{
					type: 'input',
					name: 'id',
					message: 'What is your Driver\'s ID?',
					default: () => {
						let name = driverName.en; // Always use the en name to create a driver id
							name = name.toLowerCase();
							name = name.replace(/ /g, '-');
							name = name.replace(/[^0-9a-zA-Z-_]+/g, '');
						return name;
					},
					validate: async input => {
						if( input.search(/^[a-zA-Z0-9-_]+$/) === -1 )
							throw new Error('Invalid characters: only use [a-zA-Z0-9-_]');

						if( await fse.exists( path.join(this.path, 'drivers', input) ) )
							throw new Error('Driver directory already exists!');

						return true;
					}
				},
				{
					type: 'list',
					name: 'class',
					message: 'What is your Driver\'s Device Class?',
					choices: () => {
						let classes = HomeyLibDevice.getClasses();
						return Object.keys(classes)
							.sort(( a, b ) => {
								a = classes[a];
								b = classes[b];
								return a.title.en.localeCompare( b.title.en )
							})
							.map( classId => {
								return {
									name: classes[classId].title.en + colors.grey(` (${classId})`),
									value: classId,
								}
							})
					}
				},
				{
					type: 'checkbox',
					name: 'capabilities',
					message: 'What are your Driver\'s Capabilities?',
					choices: () => {
						let capabilities = HomeyLibDevice.getCapabilities();
						return Object.keys(capabilities)
							.sort(( a, b ) => {
								a = capabilities[a];
								b = capabilities[b];
								return a.title.en.localeCompare( b.title.en )
							})
							.map( capabilityId => {
								let capability = capabilities[capabilityId];
								return {
									name: capability.title.en + colors.grey(` (${capabilityId})`),
									value: capabilityId,
								}
							})
					}
				},
			],

			// TODO pair

			AppPluginZwave.createDriverQuestions(),
			AppPluginZigbee.createDriverQuestions(),
			AppPluginRF.createDriverQuestions(),
			[
				{
					type: 'confirm',
					name: 'createDiscovery',
					default: false,
					message: 'Do you want to create a Discovery strategy to find your device automatically in the IP network?'
				},
			],
			[
				{
					type: 'confirm',
					name: 'confirm',
					message: 'Seems good?'
				}
			]
		));

		if( !answers.confirm ) return;

		let driverId = answers.id;
		let driverPath = path.join( this.path, 'drivers', driverId );
		let driverJson = {
			id: driverId,
			name: driverName,
			class: answers.class,
			capabilities: answers.capabilities,
			images: {
				large: `/drivers/${driverId}/assets/images/large.png`,
				small: `/drivers/${driverId}/assets/images/small.png`,
			},
		}

		await fse.ensureDir( driverPath );
		await fse.ensureDir( path.join(driverPath, 'assets') );
		await fse.ensureDir( path.join(driverPath, 'assets', 'images') );

		let templatePath = path.join(__dirname, '..', '..', 'assets', 'templates', 'app', 'drivers');
		await copyFileAsync( path.join(templatePath, 'driver.js'), path.join(driverPath, 'driver.js') );
		await copyFileAsync( path.join(templatePath, 'device.js'), path.join(driverPath, 'device.js') );

		if( answers.isZwave ) {
			await AppPluginZwave.createDriver({
				driverId,
				driverPath,
				answers,
				driverJson,
				app: this,
			});
		}

		if( answers.isZigbee ) {
			await AppPluginZigbee.createDriver({
				driverId,
				driverPath,
				answers,
				driverJson,
				app: this,
			});
		}

		if( answers.isRf ) {
			await AppPluginRF.createDriver({
				driverId,
				driverPath,
				answers,
				driverJson,
				app: this,
			});
		}

		let hasCompose = await this._hasPlugin('compose');
		if( hasCompose ) {
			if( answers.createDiscovery === true ) {
				await this.createDiscoveryStrategy();
			}

			if( driverJson.settings ) {
				let driverJsonSettings = driverJson.settings;
				delete driverJson.settings;
				await writeFileAsync( path.join(driverPath, 'driver.settings.compose.json'), JSON.stringify(driverJsonSettings, false, 2) );
			}

			if( driverJson.flow ) {
				let driverJsonFlow = driverJson.flow;
				delete driverJson.flow;
				await writeFileAsync( path.join(driverPath, 'driver.flow.compose.json'), JSON.stringify(driverJsonFlow, false, 2) );
			}

			await writeFileAsync( path.join(driverPath, 'driver.compose.json'), JSON.stringify(driverJson, false, 2) );

		} else {
			let appJsonPath = path.join(this.path, 'app.json');
			let appJson = await readFileAsync( appJsonPath );
				appJson = appJson.toString();
				appJson = JSON.parse(appJson);
				appJson.drivers = appJson.drivers || [];
				appJson.drivers.push( driverJson );

			await writeFileAsync( appJsonPath, JSON.stringify(appJson, false, 2) );
		}

		Log(colors.green(`✓ Driver created in \`${driverPath}\``));

	}

	async changeDriverCapabilities() {
		let hasCompose = await this._hasPlugin('compose');
		if( !hasCompose ) { 
			if( await this._askComposeMigration() ) {
				await this.migrateToCompose();
			} else {
				throw new Error("This command requires the compose plugin to be enabled!");
			}
		}

		let drivers = await this._getDrivers();

		const selectedDriverAnswer = await inquirer.prompt([
			{
				type: 'list',
				name: 'driverId',
				message: 'For which driver do you want to change the capabilities?',
				choices: () => {
					return drivers;
				}
			}
		]);

		const driverJsonPath = path.join(this.path, 'drivers', selectedDriverAnswer.driverId, 'driver.compose.json');

		let driverJson;
		try {
			driverJson = await readFileAsync( driverJsonPath, 'utf8' );
			driverJson = JSON.parse( driverJson );
		} catch( err ) {
			if( err.code === 'ENOENT' )
				throw new Error(`Could not find a valid driver.compose JSON at \`${driverJsonPath}\``);

			throw new Error(`Error in \`driver.compose.json.json\`:\n${err}`);
		}

		Log(`Current Driver capabilities: ${driverJson.capabilities}`);

		const capabilitesAnswers = await inquirer.prompt([
			{
				type: 'checkbox',
				name: 'capabilities',
				message: 'What are your Driver\'s Capabilities?',
				choices: () => {
					let capabilities = HomeyLibDevice.getCapabilities();
					return Object.keys(capabilities)
						.sort(( a, b ) => {
							a = capabilities[a];
							b = capabilities[b];
							return a.title.en.localeCompare( b.title.en )
						})
						.map( capabilityId => {
							let capability = capabilities[capabilityId];
							return {
								name: capability.title.en + colors.grey(` (${capabilityId})`),
								value: capabilityId,
							}
						})
				},
				default: driverJson.capabilities
			}
		]);

		// Since we've used the existing capabilities as a default and therefore loaded them into the array, 
		// we can just overwrite the capabilities array in the JSON
		driverJson.capabilities = capabilitesAnswers.capabilities;

		await writeFileAsync( driverJsonPath, JSON.stringify(driverJson, false, 2) );

		Log(colors.green(`✓ Driver capabilities updated for \`${driverJson.id}\``));
	}

	async createDriverFlow() {
		let drivers = await this._getDrivers();

		const driverFlowAnswers = await inquirer.prompt([
			{
				type: 'list',
				name: 'driverId',
				message: 'For which driver do you want to create a Flow?',
				choices: () => {
					return drivers;
				}
			}
		]);
		const chosenDriver = driverFlowAnswers.driverId;

		let flowJson = await this.createFlowJson();

		const flowPath = path.join(this.path, 'drivers', chosenDriver, 'driver.flow.compose.json');

		let driverFlowJson;
		try {
			driverFlowJson = await readFileAsync( flowPath, 'utf8' );
			driverFlowJson = JSON.parse( driverFlowJson );
		} catch( err ) {
			if( err.code === 'ENOENT' )	{
				driverFlowJson = {}; // File not found so init empty JSON
			} else {
				throw new Error(`Error in \`driver.flow.compose.json.\`:\n${err}`);
			}
		}

		const flowType = flowJson.type;
		delete flowJson.type;
		
		// Check if the chosen flow type entry is available
		driverFlowJson[flowType] = driverFlowJson[flowType] || [];

		driverFlowJson[flowType].push(flowJson);

		await writeFileAsync( flowPath, JSON.stringify(driverFlowJson, false, 2) );

		Log(colors.green(`✓ Driver Flow created in \`${flowPath}\``));
	}

	async createFlowJson() {
		const appJson = await this._getAppJsonFromFolder();
		if( appJson ) {
			this._validateAppJson(appJson);
		}

		let hasCompose = await this._hasPlugin('compose');
		if( !hasCompose ) { 
			if( await this._askComposeMigration() ) {
				await this.migrateToCompose();
			} else {
				throw new Error("This command requires the compose plugin to be enabled!");
			}
		}

		const flowFolder = path.join(this.path, '.homeycompose', 'flow');

		const translatedStrings = {
			title: await this._getTranslatedString({ message: 'What is the title of your Flow Card?' }),
			hint: await this._getTranslatedString({ message: 'Enter the description for your Flow Card' }),
		}

		let answers = await inquirer.prompt([].concat(
			[
				{
					type: 'list',
					name: 'type',
					message: 'What is the type of your Flow card?',
					choices: () => {
						return [
							{
								name: "Trigger",
								value: "triggers"
							},
							{
								name: "Condition",
								value: "conditions"
							},
							{
								name: "Action",
								value: "actions"
							}
						]
					}
				},
				
				{
					type: 'input',
					name: 'id',
					message: 'What is the ID of your Flow Card?',
					default: () => {
						let name = translatedStrings.title.en;
							name = name.toLowerCase();
							name = name.replace(/ /g, '-');
							name = name.replace(/[^0-9a-zA-Z-_]+/g, '');
						return name;
					},
					validate: async input => {
						if( input.search(/^[a-zA-Z0-9-_]+$/) === -1 )
							throw new Error('Invalid characters: only use [a-zA-Z0-9-_]');

						// Check if the flow entry already exists in the .homeycompose/flow folder
						if( await fse.exists( path.join(flowFolder, 'triggers', `${input}.json` ) ) ||
							await fse.exists( path.join(flowFolder, 'conditions', `${input}.json` ) ) ||
							await fse.exists( path.join(flowFolder, 'actions', `${input}.json` ) )
							)

							throw new Error('Flow already exists!');

						return true;
					}
				}
			]
		));

		const useArgs = await inquirer.prompt([
			{
				type: 'confirm',
				name: 'using_arguments',
				message: 'Do you want to use arguments for this Flow Card?',
				default: false
			}
		]);

		let flowArgs = [];
		if ( useArgs.using_arguments ) {
			// recursive function to add arguments to the flow.
			async function addArgument() {
				const argumentStrings = {
					placeholder: await this.getTranslatedString({ message: 'Enter the placeholder for the argument' })
				}

				let argumentAnswers =  await inquirer.prompt([
					{
						type: 'list',
						name: 'type',
						message: 'What is the type of the argument?',
						choices: () => {
							return [
								{
									name: "Text",
									value: "text"
								},
								{
									name: "Number",
									value: "number"
								},
								{
									name: "Autocomplete",
									value: "autocomplete"
								},
								{
									name: "Range",
									value: "range"
								},
								{
									name: "Date",
									value: "date"
								},
								{
									name: "Time",
									value: "time"
								},
								{
									name: "Dropdown",
									value: "dropdown"
								},
								{
									name: "Color",
									value: "color"
								},
								{
									name: "Droptoken",
									value: "droptoken"
								}
							]
						}
					},
					{
						type: 'input',
						name: 'name',
						message: 'What is the name of your argument?',
						validate: async input => {
							if( input.search(/^[a-zA-Z0-9-_]+$/) === -1 )
								throw new Error('Invalid characters: only use [a-zA-Z0-9-_]');
	
							return true;
						}
					}
				]);
				
				const addMore = await inquirer.prompt([
					{
						type: 'confirm',
						name: 'more',
						message: 'Add more arguments?'
					}
				]);

				// Create a custom object to inject en flag for the placeholder.
				flowArgs.push({
					type: argumentAnswers.type,
					name: argumentAnswers.name,
					placeholder: argumentStrings.placeholder,
				});

				if( addMore.more ) {
					await addArgument();
				} else {
					return;
				}
			}

			await addArgument();
		}

		const useTokens = await inquirer.prompt([
			{
				type: 'confirm',
				name: 'using_tokens',
				message: 'Do you want to use tokens for this Flow Card?',
				default: false
			}
		]);

		let flowTokens = [];
		if( useTokens.using_tokens ) {
			async function addToken() {
				const tokenStrings = {
					title: await this.getTranslatedString({ message: 'Enter the user title of your token' }),
					example: await this.getTranslatedString({ message: 'Give a brief example of what your token can provide' }),
				}

				let tokenAnswers =  await inquirer.prompt([].concat(
					[
						{
							type: 'list',
							name: 'type',
							message: 'What is the type of the token?',
							choices: () => {
								return [
									{
										name: "Text",
										value: "string"
									},
									{
										name: "Number",
										value: "number"
									},
									{
										name: "Boolean",
										value: "boolean"
									},
									{
										name: "Image",
										value: "image"
									}
								]
							}
						},
						{
							type: 'input',
							name: 'name',
							message: 'What the name of your token?',
							validate: async input => {
								if( input.search(/^[a-zA-Z0-9-_]+$/) === -1 )
									throw new Error('Invalid characters: only use [a-zA-Z0-9-_]');
		
								return true;
							}
						}
					]
				));

				const addMore = await inquirer.prompt([
					{
						type: 'confirm',
						name: 'more',
						message: 'Add more tokens?'
					}
				]);
			
				flowTokens.push({
					type: tokenAnswers.type,
					name: tokenAnswers.name,
					title: tokenStrings.title,
					example : tokenStrings.example,
				});

				if( addMore.more ) {
					await addToken();
				} else {
					return;
				}
			}

			await addToken();
		}

		const confirm = await inquirer.prompt([
			{
				type: 'confirm',
				name: 'confirm',
				message: 'Seems good?'
			}
		]);

		if( !confirm ) return;

		let flowJson = {
			type: answers.type,
			id: answers.id,
			title: translatedStrings.title,
			hint: translatedStrings.hint,
		}

		if( useArgs.using_arguments ) {
			Object.assign(flowJson, flowJson,
				{
					args: flowArgs
				}
			);
		}
		
		if( useTokens.using_tokens ) {
			Object.assign(flowJson, flowJson,
				{
					tokens: flowTokens
				}
			)
		}

		return flowJson;
	}

	async createFlow() {
		let flowJson = await this.createFlowJson();

		if( !flowJson ) throw new Error('Could not create valid Flow');

		const flowFolder = path.join(this.path, '.homeycompose', 'flow');
		const flowPath = path.join(this.path, '.homeycompose', 'flow', flowJson.type);

		// Delete roperty 'type' from the Flow JSON because it's not needed.
		delete flowJson.type;

		// Check if the folder already exists, if not create it
		if ( !await fse.exists( flowFolder ) ) await mkdirAsync( flowFolder );
		if ( !await fse.exists( flowPath ) ) await mkdirAsync( flowPath );

		await writeFileAsync( path.join(flowPath, `${flowJson.id}.json`), JSON.stringify(flowJson, false, 2) );

		Log(colors.green(`✓ Flow created in \`${flowPath}\``));
	}

	async createDiscoveryStrategy() {
		const appJson = await this._getAppJsonFromFolder();
		if( appJson ) {
			this._validateAppJson(appJson);
		}

		let hasCompose = await this._hasPlugin('compose');
		if( !hasCompose ) { 
			if( await this._askComposeMigration() ) {
				await this.migrateToCompose();
			} else {
				throw new Error("This command requires the compose plugin to be enabled!");
			}
		}

		const discoveryPath = path.join(this.path, '.homeycompose', 'discovery');
		const discoveryBase = await inquirer.prompt([
			{
				type: 'input',
				name: 'title',
				message: 'What is your Discovery strategy title?',
				validate: async input => {
					input.replace(/[^0-9a-zA-Z-_]+/g, '');
					if( input.search(/^[a-zA-Z0-9-_]+$/) === -1 )
						throw new Error('Invalid characters: only use [a-zA-Z0-9-_]');

					if( await fse.exists( path.join(discoveryPath, `${input}.json` ) ) ) {
						throw new Error('Discovery strategy already exists!');
					}

					return true;
				}
			},
			{
				type: 'list',
				name: 'type',
				message: 'What is the type of your Discovery strategy?',
				choices: () => {
					return [
						{
							name: 'mDNS-SD',
							value: 'mdns-sd'
						},
						{
							name: 'SSDP',
							value: 'ssdp'
						},
						{
							name: 'MAC Address range',
							value: 'mac'
						}
					]
				}
			}
			]
		);

		// Create new questions based on the Discovery type selected
		let discoveryJson;
		let answers;
		switch( discoveryBase.type ) {
			case 'mdns-sd':
				answers = await inquirer.prompt([
					{
						type: 'input',
						name: 'name',
						message: 'What is the name of the mDNS query?',
						validate: input => {
							return input.length > 0;
						}
					},
					{
						type: 'list',
						name: 'protocol',
						message: 'What is the protocol of your mDNS query?',
						choices: [ "tcp", "udp"	]
					},
					{
						type: 'input',
						name: 'id',
						message: 'What is the indentifier to indentify the device? For example, \'name\' or \'txt.id\'',
						validate: input => {
							return input.length > 0;
						}
					},
				]);

				if( !answers.id.startsWith('{{') && !answers.id.endsWith('}}') ) {
					answers.id = `{{${answers.id}}}`;
				}

				discoveryJson = {
					type: 'mdns-sd',
					'mdns-sd': {
						name: answers.name,
						protocol: answers.protocol
					},
					id: answers.id,
				}

				break;
			case 'ssdp':
				answers = await inquirer.prompt([
					{
						type: 'input',
						name: 'search',
						message: 'What is the search scheme?',
						validate: input => {
							return input.length > 0;
						}
					},
					{
						type: 'input',
						name: 'id',
						message: 'What is the indentifier to indentify the device? For example, \'name\' or \'headers.usn\'',
						validate: input => {
							if( input.search(/^[a-zA-Z0-9-_]+$/) === -1 ) throw new Error('Invalid characters: only use [a-zA-Z0-9-_]');
						}
					},
				]);

				discoveryJson = {
					type: 'ssdp',
					ssdp: {
						name: answers.name,
						search: answers.search
					},
					id: `{{${answers.id}}}`
				}

				break;
			case 'mac':
				// All added MAC addresses from the addMacAddress recursive function will be stored in this array.
				let macAddresses = [];

				function parseMacToDecArray(macAddress) {
					let mac = [];
					macAddress
						.slice(0,8)
						.split(':') // TODO - is also a valid MAC address seperator
						.forEach( macByte => mac.push( parseInt(macByte, 16) ) );

					return mac;
				}

				// Recursive function to input, parse and store MAC addresses.
				async function addMacAddress() {
					answers = await inquirer.prompt([
						{
							type: 'input',
							name: 'mac',
							message: 'Enter a full MAC address or the first three bytes',
							validate: async input => {
								if( input.length === 17 && input.search(/^([0-9A-Fa-f]{2}[:-]){5}([0-9A-Fa-f]{2})$/) === 0 ) return true;
								if( input.length === 8 && input.search(/^([0-9A-Fa-f]{2}[:-]){2}([0-9A-Fa-f]{2})$/) === 0 ) return true;
			
								return false;
							}
						},
						{
							type: 'confirm',
							name: 'more',
							message: 'Add more MAC addresses?'
						}
					]);

					// Parse and store the address
					macAddresses.push( parseMacToDecArray( answers.mac ) );
	
					// If the user wants to add more addresses, call this function again.
					if( answers.more ) {
						await addMacAddress();
					} else {
						return;
					}
				}

				await addMacAddress();

				if( macAddresses.length < 1) return;

				discoveryJson = {
					type: 'mac',
					mac: {
						manufacturer: macAddresses
					}
				}

				break;
		}

		const confirmCreate = await inquirer.prompt([
			{
				type: 'confirm',
				name: 'confirm',
				message: 'Seems good?'
			}
		]);

		if( !confirmCreate.confirm ) return;

		// Check if the folder already exists, if not create it
		if ( !await fse.exists( discoveryPath ) ) await mkdirAsync( discoveryPath );

		await writeFileAsync( path.join(discoveryPath, `${discoveryBase.title}.json`), JSON.stringify(discoveryJson, false, 2) );

		Log(colors.green(`✓ Discovery strategy created in \`${discoveryPath}\``));

	}

	static async create({ appPath }) {
		let stat = await statAsync( appPath );
		if( !stat.isDirectory() ) {
			throw new Error('Invalid path, must be a directory');
		}

		let answers = await inquirer.prompt([
			{
				type: 'input',
				name: 'id',
				message: 'What is your app\'s unique ID?',
				default: 'com.athom.myapp',
				validate: input => {
					return HomeyLibApp.isValidId( input );
				}
			},
			{
				type: 'input',
				name: 'name',
				message: 'What is your app\'s name?',
				default: 'My App',
				validate: input => {
					return input.length > 0;
				}
			},
			{
				type: 'input',
				name: 'description',
				message: 'What is your app\'s description?',
				default: 'Adds support for MyBrand devices.',
				validate: input => {
					return input.length > 0;
				}
			},
			{
				type: 'list',
				name: 'category',
				message: 'What is your app\'s category?',
				choices: HomeyLibApp.getCategories()
			},
			{
				type: 'input',
				name: 'version',
				message: 'What is your app\'s version?',
				default: '1.0.0',
				validate: input => {
					return semver.valid(input) === input;
				}
			},
			{
				type: 'input',
				name: 'compatibility',
				message: 'What is your app\'s compatibility?',
				default: '>=1.5.0',
				validate: input => {
					return semver.validRange(input) !== null;
				}
			},
			{
				type: 'confirm',
				name: 'compose',
				message: 'Use Homey compose plugin?'
			},
			{
				type: 'confirm',
				name: 'license',
				message: 'Use standard license for Homey Apps (GPL3)?'
			},
			{
				type: 'confirm',
				name: 'confirm',
				message: 'Seems good?'
			}
		]);

		if( !answers.confirm ) return;

		const appJson = {
			id: answers.id,
			version: answers.version,
			compatibility: answers.compatibility,
			sdk: 2,
			name: {
				en: answers.name,
			},
			description: {
				en: answers.description,
			},
			category: [ answers.category ],
			permissions: [],
			images: {
				large: '/assets/images/large.png',
				small: '/assets/images/small.png'
			}
		}

		try {
			let profile = await AthomApi.getProfile();
			appJson.author = {
				name: `${profile.firstname} ${profile.lastname}`,
				email: profile.email
			}
		} catch( err ) {}

		appPath = path.join( appPath, appJson.id );

		try {
			let stat = await statAsync( appPath );
			throw new Error(`Path ${appPath} already exists`);
		} catch( err ) {
			if( err.code === undefined ) throw err;
		}

		// make dirs
		const dirs = [
			'',
			'locales',
			'drivers',
			'assets',
			path.join('assets', 'images'),
		];

		// Append the homeycompose dir if used
		if( answers.compose ) {
			dirs.push( '.homeycompose' );
			dirs.push( path.join('.homeycompose', 'flow') );
			dirs.push( path.join('.homeycompose', 'drivers') );
		}

		dirs.forEach(async dir => {
			try {
				await mkdirAsync( path.join(appPath, dir) );
			} catch( err ) {
				Log( err );
			}
		});

		await writeFileAsync( path.join(appPath, 'app.json'), JSON.stringify(appJson, false, 2) );
		await writeFileAsync( path.join(appPath, 'locales', 'en.json'), JSON.stringify({}, false, 2) );
		await writeFileAsync( path.join(appPath, 'app.js'), '' );
		await writeFileAsync( path.join(appPath, 'README.md'), `# ${appJson.name.en}\n\n${appJson.description.en}` );
		await writeFileAsync( path.join(appPath, 'README.txt'), `${appJson.description.en}\n`);

		// i18n pre-support
		// TODO check if this works after creating i18n inquirer stuff
		if( appJson.description.nl ) {
			await writeFileAsync( path.join(appPath, 'README.nl.txt'), `${appJson.description.nl}\n`);
		}

		// copy files
		const templatePath = path.join(__dirname, '..', '..', 'assets', 'templates', 'app');
		const files = [
			'app.js',
			path.join('assets', 'icon.svg'),
		]


		if( answers.license ) {
			files.push('LICENSE');
			files.push('CODE_OF_CONDUCT.md');
			files.push('CONTRIBUTING.md');
		}

		files.forEach(async file => {
			try {
				await copyFileAsync( path.join(templatePath, file), path.join( appPath, file ) );
			} catch( err ) {
				Log( err );
			}
		});

		// Now the ap files has been created, we can create a App instance and use that to add plugins.
		if( answers.compose ) {
			const app = new App( appPath );
			app.addPlugin( 'compose' );
		}

		// Create package lock
		const packageJson = {
			name: answers.id,
			version: answers.version,
			main: 'app.js',
			devDependencies: {
				homey: "^2.0.4"
			}
		}

		await writeFileAsync( path.join(appPath, 'package.json'), JSON.stringify(packageJson, false, 2) );

		Log(colors.green(`✓ App created in \`${appPath}\``));

	}
=======
          /*
          // ignore dependencies not in the production list
          if( productionPackages !== null ) {
            const nodeModulesPath = path.join(this.path, 'node_modules');
            if( name === nodeModulesPath ) return false;

            if (name.includes(nodeModulesPath)) {
              let found = false;
              for (let i = 0; i < productionPackages.length; i++) {
                const productionPackage = productionPackages[i];
                if (name.indexOf(productionPackage) === 0) {
                  found = true;
                  break;
                }
              }
              if (!found) {
                Log(colors.grey(` — Skipping ${name.replace(this.path, '')}`));
                return true;
              }
            }
          }
          */

          // ignore .homeyignore files
          if( homeyIgnore ) {
            return homeyIgnore.denies( name.replace(this.path, '') );
          }

          return false;
        },
        dereference: true
      };

      return new Promise((resolve, reject) => {

        let appSize = 0;
        let writeFileStream = fs.createWriteStream( tmpPath )
          .once('close', () => {
            Log(colors.grey(' — App size: ' + filesize(appSize)));
            let readFileStream = fs.createReadStream( tmpPath );
              readFileStream.once('close', () => {
                o.cleanup();
              })
            resolve( readFileStream );
          })
          .once('error', reject)

        tar
          .pack( this.path, tarOpts )
          .on('data', chunk => {
            appSize += chunk.length;
          })
          .pipe( zlib.createGzip() )
          .pipe( writeFileStream )

      });

    })
  }

  async createDriver() {
    let answers = await inquirer.prompt([].concat(
      [

        {
          type: 'input',
          name: 'name',
          message: 'What is your Driver\'s Name?',
          validate: input => {
            return input.length > 0;
          }
        },

        {
          type: 'input',
          name: 'id',
          message: 'What is your Driver\'s ID?',
          default: answers => {
            let name = answers.name;
              name = name.toLowerCase();
              name = name.replace(/ /g, '-');
              name = name.replace(/[^0-9a-zA-Z-_]+/g, '');
            return name;
          },
          validate: async input => {
            if( input.search(/^[a-zA-Z0-9-_]+$/) === -1 )
              throw new Error('Invalid characters: only use [a-zA-Z0-9-_]');

            if( await fse.exists( path.join(this.path, 'drivers', input) ) )
              throw new Error('Driver directory already exists!');

            return true;
          }
        },
        {
          type: 'list',
          name: 'class',
          message: 'What is your Driver\'s Device Class?',
          choices: () => {
            let classes = HomeyLibDevice.getClasses();
            return Object.keys(classes)
              .sort(( a, b ) => {
                a = classes[a];
                b = classes[b];
                return a.title.en.localeCompare( b.title.en )
              })
              .map( classId => {
                return {
                  name: classes[classId].title.en + colors.grey(` (${classId})`),
                  value: classId,
                }
              })
          }
        },
        {
          type: 'checkbox',
          name: 'capabilities',
          message: 'What are your Driver\'s Capabilities?',
          choices: () => {
            let capabilities = HomeyLibDevice.getCapabilities();
            return Object.keys(capabilities)
              .sort(( a, b ) => {
                a = capabilities[a];
                b = capabilities[b];
                return a.title.en.localeCompare( b.title.en )
              })
              .map( capabilityId => {
                let capability = capabilities[capabilityId];
                return {
                  name: capability.title.en + colors.grey(` (${capabilityId})`),
                  value: capabilityId,
                }
              })
          }
        },
      ],

      // TODO pair

      AppPluginZwave.createDriverQuestions(),
      AppPluginZigbee.createDriverQuestions(),
      AppPluginRF.createDriverQuestions(),

      [
        {
          type: 'confirm',
          name: 'confirm',
          message: 'Seems good?'
        }
      ]
    ));

    if( !answers.confirm ) return;

    let driverId = answers.id;
    let driverPath = path.join( this.path, 'drivers', driverId );
    let driverJson = {
      id: driverId,
      name: {
        en: answers.name,
      },
      class: answers.class,
      capabilities: answers.capabilities,
      images: {
        large: `/drivers/${driverId}/assets/images/large.png`,
        small: `/drivers/${driverId}/assets/images/small.png`,
      },
    }


    await fse.ensureDir(driverPath);
    await fse.ensureDir( path.join(driverPath, 'assets') );
    await fse.ensureDir( path.join(driverPath, 'assets', 'images') );

    let templatePath = path.join(__dirname, '..', '..', 'assets', 'templates', 'app', 'drivers');
    await copyFileAsync( path.join(templatePath, 'driver.js'), path.join(driverPath, 'driver.js') );
    await copyFileAsync( path.join(templatePath, 'device.js'), path.join(driverPath, 'device.js') );

    if( answers.isZwave ) {
      await AppPluginZwave.createDriver({
        driverId,
        driverPath,
        answers,
        driverJson,
        app: this,
      });
    }

    if( answers.isZigbee ) {
      await AppPluginZigbee.createDriver({
        driverId,
        driverPath,
        answers,
        driverJson,
        app: this,
      });
    }

    if( answers.isRf ) {
      await AppPluginRF.createDriver({
        driverId,
        driverPath,
        answers,
        driverJson,
        app: this,
      });
    }

    let hasCompose = await this._hasPlugin('compose');
    if( hasCompose ) {

      if( driverJson.settings ) {
        let driverJsonSettings = driverJson.settings;
        delete driverJson.settings;
        await writeFileAsync( path.join(driverPath, 'driver.settings.compose.json'), JSON.stringify(driverJsonSettings, false, 2) );
      }

      if( driverJson.flow ) {
        let driverJsonFlow = driverJson.flow;
        delete driverJson.flow;
        await writeFileAsync( path.join(driverPath, 'driver.flow.compose.json'), JSON.stringify(driverJsonFlow, false, 2) );
      }

      await writeFileAsync( path.join(driverPath, 'driver.compose.json'), JSON.stringify(driverJson, false, 2) );

    } else {
      let appJsonPath = path.join(this.path, 'app.json');
      let appJson = await readFileAsync( appJsonPath );
        appJson = appJson.toString();
        appJson = JSON.parse(appJson);
        appJson.drivers = appJson.drivers || [];
        appJson.drivers.push( driverJson );

      await writeFileAsync( appJsonPath, JSON.stringify(appJson, false, 2) );
    }

    Log(colors.green(`✓ Driver created in \`${driverPath}\``));

  }

  static async create({ appPath }) {

    let stat = await statAsync( appPath );
    if( !stat.isDirectory() )
      throw new Error('Invalid path, must be a directory');

    let answers = await inquirer.prompt([
      {
        type: 'input',
        name: 'id',
        message: 'What is your app\'s unique ID?',
        default: 'com.athom.myapp',
        validate: input => {
          return HomeyLibApp.isValidId( input );
        }
      },
      {
        type: 'input',
        name: 'name',
        message: 'What is your app\'s name?',
        default: 'My App',
        validate: input => {
          return input.length > 0;
        }
      },
      {
        type: 'input',
        name: 'description',
        message: 'What is your app\'s description?',
        default: 'Adds support for MyBrand devices.',
        validate: input => {
          return input.length > 0;
        }
      },
      {
        type: 'list',
        name: 'category',
        message: 'What is your app\'s category?',
        choices: HomeyLibApp.getCategories()
      },
      {
        type: 'input',
        name: 'version',
        message: 'What is your app\'s version?',
        default: '1.0.0',
        validate: input => {
          return semver.valid(input) === input;
        }
      },
      {
        type: 'input',
        name: 'compatibility',
        message: 'What is your app\'s compatibility?',
        default: '>=1.5.0',
        validate: input => {
          return semver.validRange(input) !== null;
        }
      },
      {
        type: 'confirm',
        name: 'license',
        message: 'Use standard license for Homey Apps (GPL3)?'
      },
      {
        type: 'confirm',
        name: 'confirm',
        message: 'Seems good?'
      }
    ]);

    if( !answers.confirm ) return;

    const appJson = {
      id: answers.id,
      version: answers.version,
      compatibility: answers.compatibility,
      sdk: 2,
      name: {
        en: answers.name,
      },
      description: {
        en: answers.description,
      },
      category: [ answers.category ],
      permissions: [],
      images: {
        large: '/assets/images/large.png',
        small: '/assets/images/small.png'
      }
    }

    try {
      let profile = await AthomApi.getProfile();
      appJson.author = {
        name: `${profile.firstname} ${profile.lastname}`,
        email: profile.email
      }
    } catch( err ) {}

    appPath = path.join( appPath, appJson.id );

    try {
      let stat = await statAsync( appPath );
      throw new Error(`Path ${appPath} already exists`);
    } catch( err ) {
      if( err.code === undefined ) throw err;
    }

    // make dirs
    const dirs = [
      '',
      'locales',
      'drivers',
      'assets',
      path.join('assets', 'images'),
    ];

    for( let i = 0; i < dirs.length; i++ ) {
      let dir = dirs[i];
      try {
        await mkdirAsync( path.join(appPath, dir) );
      } catch( err ) {
        Log( err );
      }
    }

    await writeFileAsync( path.join(appPath, 'app.json'), JSON.stringify(appJson, false, 2) );
    await writeFileAsync( path.join(appPath, 'locales', 'en.json'), JSON.stringify({}, false, 2) );
    await writeFileAsync( path.join(appPath, 'app.js'), '' );
    await writeFileAsync( path.join(appPath, 'README.md'), `# ${appJson.name.en}\n\n${appJson.description.en}` );


    // copy files
    const templatePath = path.join(__dirname, '..', '..', 'assets', 'templates', 'app');
    const files = [
      'app.js',
      path.join('assets', 'icon.svg'),
    ]

    if( answers.license ) {
      files.push('LICENSE');
      files.push('CODE_OF_CONDUCT.md');
      files.push('CONTRIBUTING.md');
    }

    for( let i = 0; i < files.length; i++ ) {
      let file = files[i];
      try {
        await copyFileAsync( path.join(templatePath, file), path.join( appPath, file ) );
      } catch( err ) {
        Log( err );
      }
    }

    Log(colors.green(`✓ App created in \`${appPath}\``));

  }
>>>>>>> 21170a5a

}

module.exports = App;<|MERGE_RESOLUTION|>--- conflicted
+++ resolved
@@ -27,11 +27,8 @@
 const { monitorCtrlC } = require('monitorctrlc');
 const fse = require('fs-extra');
 const filesize = require('filesize');
-<<<<<<< HEAD
 const querystring = require('querystring');
-=======
 const fetch = require('node-fetch');
->>>>>>> 21170a5a
 
 const statAsync = promisify( fs.stat );
 const mkdirAsync = promisify( fs.mkdir );
@@ -56,209 +53,14 @@
 
 class App {
 
-<<<<<<< HEAD
 	constructor( appPath ) {
 		this.path = appPath;
 		this._app = new HomeyLibApp( this.path );
-		this._pluginsPath = path.join( this.path, '.homeyplugins.json');
+    this._appJsonPath = path.join( this.path, 'app.json' );
+    this._pluginsPath = path.join( this.path, '.homeyplugins.json');
 		this._exiting = false;
 		this._std = {};
-		this._git = new GitCommands(appPath);
-	}
-
-	async validate({ level = 'debug' } = {}) {
-		Log(colors.green('✓ Validating app...'));
-
-		try {
-			await this._app.validate({ level });
-
-			Log(colors.green(`✓ Homey App validated successfully against level \`${level}\``));
-			return true;
-		} catch( err ) {
-			Log(colors.red(`✖ Homey App did not validate against level \`${level}\`:`));
-			Log(err.message);
-			return false;
-		}
-	}
-
-	async build() {
-		Log(colors.green('✓ Building app...'));
-		await this.preprocess();
-
-		let valid = await this.validate();
-		if( valid !== true ) throw new Error('The app is not valid, please fix the validation issues');
-
-		Log(colors.green('✓ App built successfully'));
-	}
-
-	async run({
-		clean = false,
-		skipBuild = false,
-	} = {}) {
-
-		this._session = await this.install({
-			clean,
-			skipBuild,
-			debug: true,
-		});
-
-		const activeHomey = await AthomApi.getActiveHomey();
-
-		clean && Log(colors.green(`✓ Purged all Homey App settings`));
-		Log(colors.green(`✓ Running \`${this._session.appId}\`, press CTRL+C to quit`));
-		Log(colors.grey(` — Profile your app's performance at https://go.athom.com/app-profiling?homey=${activeHomey._id}&app=${this._session.appId}`));
-		Log('─────────────── Logging stdout & stderr ───────────────');
-
-		activeHomey.devkit.on('std', this._onStd.bind(this));
-		activeHomey.devkit.waitForConnection()
-			.then(() => {
-				return activeHomey.devkit.getAppStdOut({
-					session: this._session.session
-				})
-			}).then( stdCache => {
-				stdCache
-					.map(std => {
-						std.chunk = new Buffer(std.chunk);
-						return std;
-					})
-					.forEach(this._onStd.bind(this));
-			}).catch(err => {
-				Log(colors.red('✖', err.message || err.toString()));
-			})
-		activeHomey.devkit.on('disconnect', () => {
-			Log(colors.red(`✖ Connection has been lost, exiting...`));
-			process.exit();
-		})
-
-		monitorCtrlC(this._onCtrlC.bind(this));
-	}
-
-	async install({
-		clean = false,
-		skipBuild = false,
-		debug = false,
-	} = {}) {
-
-		if (skipBuild) {
-			Log(colors.yellow(`\n⚠ Skipping build steps!\n`));
-		} else {
-			await this.preprocess();
-		}
-
-		let valid = await this.validate();
-		if( valid !== true ) throw new Error('Not installing, please fix the validation issues first');
-
-		let activeHomey = await AthomApi.getActiveHomey();
-
-		Log(colors.green(`✓ Packing Homey App...`));
-
-		let archiveStream = await this._getPackStream();
-		let env = await this._getEnv();
-			env = JSON.stringify(env);
-
-		let form = {
-			app: archiveStream,
-			debug: debug,
-			env: env,
-			purgeSettings: clean,
-		}
-
-		Log(colors.green(`✓ Installing Homey App on \`${activeHomey.name}\` (${await activeHomey.baseUrl})...`));
-
-		try {
-			let result = await activeHomey.devkit._call('POST', '/', {
-				form: form,
-				opts: {
-					$timeout: 1000 * 60 * 5 // 5 min
-				},
-			});
-
-			Log(colors.green(`✓ Homey App \`${result.appId}\` successfully installed`));
-
-			return result;
-		} catch( err ) {
-			Log(colors.red('✖', err.message || err.toString()));
-			process.exit();
-		}
-	}
-
-	async preprocess() {
-    	Log(colors.green('✓ Pre-processing app...'));
-		
-		const appJson = await this._getAppJsonFromFolder();
-		if (appJson) {
-			this._isValidAppJson(appJson);
-		} else throw new Error('This app.json is invalid!');
-
-		let plugins = await this._getPlugins();
-		if( plugins.length < 1 ) return;
-
-		Log(colors.green('✓ Running plugins...'));
-
-		for( let i = 0; i < plugins.length; i++ ) {
-			let plugin = plugins[i];
-			let pluginId = plugin.id;
-			let pluginClass = PLUGINS[ pluginId ];
-
-			if( typeof pluginClass !== 'function' )
-				throw new Error(`Invalid plugin: ${pluginId}`);
-
-			Log(colors.green(`✓ Running plugin \`${pluginId}\`...`));
-			let pluginInstance = new pluginClass( this, plugin.options );
-			try {
-				await pluginInstance.run();
-				Log(colors.green(`✓ Plugin \`${pluginId}\` finished`));
-			} catch( err ) {
-				console.trace(err)
-				throw new Error(`Plugin \`${pluginId}\` did not finish:\n${err.message}\n\nAborting.`);
-			}
-		}
-
-	}
-
-	async version(version) {
-	  	let hasCompose = await this._hasPlugin('compose');
-	  	let appJsonPath;
-	  	let appJson;
-
-		if( hasCompose ) {
-	      let appJsonComposePath = path.join(this.path, '.homeycompose', 'app.json');
-	      let exists = false;
-	      try {
-	        await accessAsync(appJsonComposePath, fs.constants.R_OK | fs.constants.W_OK);
-	        exists = true;
-	      } catch( err ) {}
-
-				if( exists ) {
-	  			appJsonPath = appJsonComposePath;
-				} else {
-		  		appJsonPath = path.join(this.path, 'app.json');
-				}
-			} else {
-				appJsonPath = path.join(this.path, 'app.json');
-			}
-
-			try {
-				appJson = await readFileAsync( appJsonPath, 'utf8' );
-				appJson = JSON.parse( appJson );
-			} catch( err ) {
-				if( err.code === 'ENOENT' )
-					throw new Error(`Could not find a valid Homey App at \`${this.path}\``);
-
-				throw new Error(`Error in \`app.json\`:\n${err}`);
-			}
-
-			if( semver.valid(version) ) {
-	  		appJson.version = version;
-		} else {
-=======
-  constructor( appPath ) {
-    this.path = appPath;
-    this._app = new HomeyLibApp( this.path );
-    this._appJsonPath = path.join( this.path, 'app.json' );
-    this._pluginsPath = path.join( this.path, '.homeyplugins.json');
-    this._exiting = false;
-    this._std = {};
+    this._git = new GitCommands(appPath);
   }
 
   async validate({ level = 'debug' } = {}) {
@@ -377,23 +179,16 @@
     }
   }
 
-  async preprocess() {
-    Log(colors.green('✓ Pre-processing app...'));
-    let appJson;
-
-    try {
-      appJson = path.join( this.path, 'app.json' );
-      appJson = await readFileAsync( appJson, 'utf8' );
-      appJson = JSON.parse( appJson );
-    } catch( err ) {
-      if( err.code === 'ENOENT' )
-        throw new Error(`Could not find a valid Homey App at \`${this.path}\``);
-
-      throw new Error(`Error in \`app.json\`:\n${err}`);
-    }
-
-    let plugins = await this._getPlugins();
-    if( plugins.length < 1 ) return;
+	async preprocess() {
+    	Log(colors.green('✓ Pre-processing app...'));
+
+		const appJson = await this._getAppJsonFromFolder();
+		if (appJson) {
+			this._isValidAppJson(appJson);
+		} else throw new Error('This app.json is invalid!');
+
+		let plugins = await this._getPlugins();
+		if( plugins.length < 1 ) return;
 
     Log(colors.green('✓ Running plugins...'));
 
@@ -453,7 +248,6 @@
       if( semver.valid(version) ) {
         appJson.version = version;
     } else {
->>>>>>> 21170a5a
       if( !['minor', 'major', 'patch'].includes(version) )
         throw new Error('Invalid version. Must be either patch, minor or major.');
 
@@ -468,448 +262,6 @@
 
   async publish() {
 
-<<<<<<< HEAD
-		await this.preprocess();
-		await this.validate({ level: 'publish' });
-
-		const archiveStream = await this._getPackStream();
-		const env = await this._getEnv();
-
-		// TODO version
-		const version = '1.0.0';
-		// TODO git tag
-
-		try {
-			await this._git.createTag( version );
-
-			Log(colors.green(`✓ Succesfully created Git tag \`${version}\``));
-		} catch( error ) {
-			throw error;
-		}
-
-		throw new Error('Submitting the app to the Homey Apps Store using athom-cli has not yet been implemented. Visit https://apps.athom.com/developer/dashboard to submit your app.');
-	}
-
-	async _hasPlugin( pluginId ) {
-		let plugins = await this._getPlugins();
-		for( let i = 0; i < plugins.length; i++ ) {
-			let plugin = plugins[i];
-			if( plugin.id === pluginId ) return true;
-		}
-		return false;
-	}
-
-	async _getPlugins() {
-		try {
-			let plugins = await readFileAsync( this._pluginsPath );
-			return JSON.parse(plugins);
-		} catch( err ) {
-			if( err.code !== 'ENOENT' )
-				throw new Error(`Error in \`.homeyplugins.json\`:\n${err}`);
-		}
-		return [];
-	}
-
-	async addPlugin( pluginId ) {
-		if( await this._hasPlugin(pluginId) ) return;
-		let plugins = await this._getPlugins();
-		plugins.push({
-			id: pluginId
-		});
-		await this._savePlugins( plugins );
-	}
-
-	async _savePlugins( plugins ) {
-		await writeFileAsync( this._pluginsPath, JSON.stringify(plugins, false, 2) );
-	}
-
-	async installNpmPackage({ id, version = 'latest' }) {
-		Log(colors.green(`✓ Installing ${id}@${version}...`));
-
-		await fse.ensureDir(path.join(this.path, 'node_modules'));
-		await npm.install([`${id}@${version}`], {
-			save: true,
-			cwd: this.path,
-		})
-
-		Log(colors.green(`✓ Installation complete`));
-	}
-
-	// Get all PRODUCTION npm package paths
-	async getNpmPackages() {
-		if( !this._hasPackageJson() ) return null;
-		const result = [];
-
-		const findDependencies = async (dir) => {
-			const {
-				packageJson,
-				packageDir
-			} = await readPackageJson(dir);
-			if( !packageJson ) return;
-			if( packageDir !== this.path ) result.push(packageDir);
-
-			const dependencies = Object.keys(packageJson.dependencies || {});
-			if( !dependencies.length ) return;
-
-			for( let i = 0; i < dependencies.length; i++ ) {
-				const dependency = dependencies[i];
-				await findDependencies(path.join(dir, 'node_modules', dependency))
-			}
-		}
-
-		const readPackageJson = async (dir) => {
-			let packageJsonPath = path.join(dir, 'package.json');
-			let packageJson;
-			let packageDir;
-
-			try {
-				packageJson = await fse.readJSON(packageJsonPath);
-				packageDir = path.dirname(packageJsonPath);
-			} catch( err ) {
-				if( err.code === 'ENOENT' ) {
-					const dirArray = dir.split(path.sep);
-					dirArray.splice(dirArray.length-3, 2);
-					const dirJoined = dirArray.join(path.sep);
-					if(dirJoined.length ) {
-						return readPackageJson(dirJoined);
-					}
-				} else {
-					console.error(err)
-				}
-			}
-			return {
-				packageJson,
-				packageDir,
-			};
-		}
-
-		await findDependencies(this.path);
-
-		return result;
-	}
-
-	/**
-	 * Check if the current folder has a valid app.json.
-	 * @returns : Parsed JSON object or Error if no app.json was found
-	 */
-  	async _getAppJsonFromFolder() {
-		const appJsonPath = path.join(this.path, 'app.json');
-		let appJson;
-
-		try {
-			appJson = await readFileAsync( appJsonPath, 'utf8' );
-			appJson = JSON.parse( appJson );
-		} catch( err ) {
-			if( err.code === 'ENOENT' )	throw new Error(`Could not find a valid Homey App at \`${this.path}\``);
-
-			throw new Error(`Error in \`app.json\`:\n${err}`);
-		}
-		return appJson;
-	}
-
-	// Check if the parsed app.json contains the keys to be a valid Homey app.
-	_isValidAppJson(appJson) {
-		if( appJson.hasOwnProperty('id') &&
-			appJson.hasOwnProperty('version') &&
-			appJson.hasOwnProperty('compatibility') &&
-			appJson.hasOwnProperty('name')
-			) return true;
-
-		return false;
-	}
-
-	_validateAppJson(appJson) {
-		if( this._isValidAppJson(appJson) ) return;
-
-		throw new Error(`The found app.json does not contain the required properties for a valid Homey app!`);
-	}
-
-	/** 
-	 * Function to get al drivers from the current path. 
-	 * Returns: String array containing the driver id's.
-	*/
-	async _getDrivers() {
-		let driverPath = path.join( this.path, 'drivers' );
-		try {
-			await fse.ensureDir( driverPath );
-		} catch( error ) {
-			throw new Error('Your app doesn\'t contain any drivers!');
-		}
-
-		const folderContents = await readDirAsync(driverPath, { withFileTypes: true });
-		let drivers = [];
-
-		folderContents.forEach( content => {
-			if( content.isDirectory() ) {
-				drivers.push(content.name);
-			}
-		})
-
-		return drivers;
-	}
-
-	/**
-	 * 
-	 * @param {*} param Object containing options. Message is the message to aks the user for input.
-	 * 					Validator is an optional validator function if the default is not sufficient.
-	 * @returns Object with translations.
-	 */
-	async _getTranslatedString({ message, validator }) {
-		const locales = {
-			en: {
-				name: '🇬🇧 English',
-				value: 'en',
-			}, 
-			nl: {
-				name: '🇳🇱 Nederlands',
-				value: 'nl',
-			},
-			de: {
-				name: '🇩🇪 Deutsch',
-				value: 'de'
-			},
-			se: {
-				name: '🇸🇪 Svenska',
-				value: 'se'
-			},
-			no: {
-				name: '🇳🇴 Norsk',
-				value: 'no'
-			},
-			fr: {
-				name: '🇫🇷 Français',
-				value: 'fr'
-			},
-
-		}
-
-		let translations = {};
-
-		async function addLocale(locale) {
-			const answers =  await inquirer.prompt([
-				{
-					type: 'input',
-					name: 'translated',
-					message: `[${locale}] ${message}`,
-					validate: validator || (input => {
-						return input.length > 0;
-					})
-				},
-				{
-					type: 'confirm',
-					name: 'more',
-					message: 'Do you want to add another language?',
-					default: false
-				}
-			]);
-
-			translations[locale] = answers.translated;
-			// Remove already translated keys.
-			delete locales[locale];
-
-			if( answers.more ) {
-				const chosenLanguage = await inquirer.prompt([
-					{
-						type: 'list',
-						name: 'language',
-						message: `Select the next locale to translate`,
-						choices: Object.values(locales)
-					}
-				]);
-
-				if (Object.keys(locales).length === 0) {
-					Log('No more supported languages to translate.');
-					return;
-				}
-				await addLocale( chosenLanguage.language );
-			} else {
-				return;
-			}
-		}
-
-		await addLocale('en'); // default call and start the recursive loop
-
-		return translations;
-	}
-
-	async migrateToCompose() {
-		// Check if the current folder is a git repo. If it is, check for uncommitted changes.
-		if( statAsync( path.join(this.path, '.git' ) ) ) {
-			if( await this._git.hasUncommitedChanges() )
-				throw new Error('Please commit changes first!');
-		}
-
-		const appJson = await this._getAppJsonFromFolder( this.path );
-		this._validateAppJson( appJson );
-
-		let drivers = await this._getDrivers();
-		if( appJson.flow ) {
-			var appFlowJson = appJson.flow;
-			// Delete the flow section from the app JSON.
-			delete appJson.flow;
-		}
-		
-		const homeyComposePath = path.join(this.path, '.homeycompose');
-
-		try {
-			if ( !await fse.exists( homeyComposePath ) ) await mkdirAsync( homeyComposePath );
-		} catch( err ) { console.log('Error creating folder', dir, err) }
-
-		if( drivers && appJson.drivers) {
-			drivers.forEach(driver => {
-				appJson.drivers.forEach(async driverObject => {
-					if( driverObject.id === driver ) {
-						// Create a driver Flow JSON object.
-						let driverFlowJson = {};
-						// Check for flows using this driver as filter
-
-						if( appFlowJson ) {
-							FLOW_TYPES.forEach( type => {
-								if( !appFlowJson[type] ) return // Return when this type is not found in the JSON.
-
-								appFlowJson[type].forEach( flowCard => {
-									const newArgs = [];
-
-									flowCard.args.forEach( argument => {
-										if( argument.hasOwnProperty('filter') && argument.filter.includes('driver') ) {
-											// Check if the filter contains a driver_id field.
-											// If it does, check if it literally matches the current driver.
-											let argumentFilter = querystring.parse(argument.filter);
-											if( driver === argumentFilter.driver_id ) {
-												delete argumentFilter.driver_id;
-												
-												// Restore other argument properties
-												if( Object.keys(argumentFilter).length > 0 ) {
-													argument.filter = querystring.stringify(argumentFilter);
-													newArgs.push(argument);
-												}
-
-												// Set the new argument on the Flow Card
-												flowCard.args = newArgs;
-												
-												if( driverFlowJson[type] ) {
-													driverFlowJson[type].push(flowCard);
-												} else {
-													driverFlowJson[type] = [
-														flowCard
-													]
-												}
-												
-												// Remove the Flowcard from the JSON since it has been composifyed.
-												appFlowJson[type] = appFlowJson[type].filter(filterFlowCard => {
-													if( filterFlowCard !== flowCard ) return filterFlowCard;
-												});
-											}
-										}
-									});
-								});
-							});
-						}
-
-						// If there are driver Flows write them to a JSON file.
-						if (Object.keys(driverFlowJson).length > 0) {
-							await writeFileAsync(
-								path.join( this.path, 'drivers', driver, 'driver.flow.compose.json'), 
-								JSON.stringify( driverFlowJson, false, 2)
-							);
-							Log(`Created driver Flow compose file for ${driver}`);
-						}
-
-						// Driver compose stuff
-						delete driverObject.id //id Should not be in the compose driver JSON.
-						await writeFileAsync(
-							path.join( this.path, 'drivers', driver, 'driver.compose.json'), 
-							JSON.stringify( driverObject, false, 2)
-						);
-						Log(`Created driver compose file for ${driver}`);
-					}
-				});
-			});
-
-			// Delete the driver section from the app JSON.
-			delete appJson.drivers;
-		}
-
-		// Flow seperation
-		if( appFlowJson ){
-			try {
-				if ( !await fse.exists( path.join(homeyComposePath, 'flow') ) ) await mkdirAsync( path.join(homeyComposePath, 'flow') );
-			} catch( err ) { console.log('Error creating folder', err) }
-
-			FLOW_TYPES.forEach( async type => {
-				if( !appFlowJson[type] ) return // Return when this type is not found in the JSON.
-
-				try {
-					if ( !await fse.exists( path.join(homeyComposePath, 'flow', type) ) ) await mkdirAsync( path.join(homeyComposePath, 'flow', type) );
-				} catch( err ) { console.log('Error creating folder', err) }
-
-				// Loop over all flow cards
-				appFlowJson[type].forEach( async flowCard => {
-					try {
-						await writeFileAsync(
-							path.join( homeyComposePath, 'flow', type, `${flowCard.id}.json` ), 
-							JSON.stringify( flowCard, false, 2 )
-						);
-						console.log(`Created Flow Card '${flowCard.id}.json'`);
-					} catch( err ) { console.log('Error writing flow trigger JSON', err) }
-				});
-			});
-		}
-
-		if( appJson.discovery ) {
-			try {
-				if ( !await fse.exists( path.join(homeyComposePath, 'discovery') ) ) await mkdirAsync( path.join(homeyComposePath, 'discovery') );
-			} catch( err ) { console.log('Error creating folder', err) }
-			
-			Object.entries(appJson.discovery).forEach( async ([name, strategy]) => {
-				try {
-					await writeFileAsync(
-						path.join(homeyComposePath, 'discovery', `${name.toLowerCase()}.json`),
-						JSON.stringify(strategy, false, 2)
-					);
-					Log(`Created Discovery ${name}.json`);
-				} catch( err ) { console.log('Error writing Discovery json', err) }
-			})
-
-			// Remove the discovery section from the app JSON.
-			delete appJson.discovery;
-		}
-
-		try {
-			await writeFileAsync(
-				path.join(homeyComposePath, 'app.json'),
-				JSON.stringify(appJson, false, 2)
-			);
-		} catch( err ) { console.log('Error writing app.json', err) }
-
-		await this.addPlugin('compose');
-
-		Log(colors.green(`✓ Succesfully migrated app ${appJson.id} to compose`));
-
-	}
-
-	async _askComposeMigration() {
-		let answers = await inquirer.prompt(
-			{
-				type: 'confirm',
-				name: 'switch_compose',
-				message: 'The Homey compose plugin is not detected. Do you want to use Homey compose? It will split the app.json file into seperate files for Drivers, Flow Cards and Discovery Strategies.'
-			}
-		)
-
-		return answers.switch_compose;
-	}
-
-	// Check if a package.json is present in the current directory
-	_hasPackageJson() {
-		try {
-			require(path.join(this.path, 'package.json'));
-			return true;
-		} catch( err ) {
-			return false;
-		}
-	}
-=======
     await this.preprocess();
     const valid = await this.validate({ level: 'publish' });
     if( valid !== true ) throw new Error('The app is not valid, please fix the validation issues first.');
@@ -1022,7 +374,13 @@
     }
 
     // TODO: version
-    // TODO: git tag
+    try {
+      await this._git.createTag( appVersion );
+
+      Log(colors.green(`✓ Succesfully created Git tag \`${appVersion}\``));
+    } catch( error ) {
+      throw error;
+    }
 
     Log(colors.green(`✓ App ${appId}@${appVersion} successfully uploaded.`));
     Log(colors.white(`\nVisit https://developer.athom.com/apps/app/${appId}/build/${buildId} to publish your app.`));
@@ -1134,7 +492,6 @@
       return false;
     }
   }
->>>>>>> 21170a5a
 
   _onStd( std ) {
     if( this._exiting ) return;
@@ -1163,14 +520,9 @@
       Log(err.message || err.toString());
     }
 
-<<<<<<< HEAD
-		process.exit();
-	}
-=======
     process.exit();
 
   }
->>>>>>> 21170a5a
 
   async _getEnv() {
     try {
@@ -1187,95 +539,393 @@
       let tmpPath = o.path;
       let homeyIgnore;
 
-<<<<<<< HEAD
-			try {
-				let homeyIgnoreContents = await readFileAsync( path.join( this.path, '.homeyignore'), 'utf8' );
-				homeyIgnore = gitIgnoreParser.compile( homeyIgnoreContents );
-			} catch( err ) {}
-=======
       try {
         let homeyIgnoreContents = await readFileAsync( path.join( this.path, '.homeyignore'), 'utf8' );
         homeyIgnore = gitIgnoreParser.compile( homeyIgnoreContents );
       } catch( err ){}
->>>>>>> 21170a5a
-
-      //const productionPackages = await this.getNpmPackages();
-
-<<<<<<< HEAD
+
+      // TODO: create npm prune --production --dry-run --json functionality
+
 			let tarOpts = {
 				ignore: (name) => {
+
 					// ignore env.json
 					if( name === path.join( this.path, 'env.json' ) ) return true;
-=======
-      let tarOpts = {
-        ignore: (name) => {
-
-          // ignore env.json
-          if( name === path.join( this.path, 'env.json' ) ) return true;
->>>>>>> 21170a5a
 
           // ignore dotfiles (.git, .gitignore, .mysecretporncollection etc.)
           if( path.basename(name).charAt(0) === '.' ) return true;
 
-<<<<<<< HEAD
-					/*
-					// ignore dependencies not in the production list
-					if( productionPackages !== null ) {
-						const nodeModulesPath = path.join(this.path, 'node_modules');
-						if( name === nodeModulesPath ) return false;
-
-						if (name.includes(nodeModulesPath)) {
-							let found = false;
-							for (let i = 0; i < productionPackages.length; i++) {
-								const productionPackage = productionPackages[i];
-								if (name.indexOf(productionPackage) === 0) {
-									found = true;
-									break;
-								}
-							}
-							if (!found) {
-								Log(colors.grey(` — Skipping ${name.replace(this.path, '')}`));
-								return true;
-							}
-						}
-					}
-					*/
-
-					// ignore .homeyignore files
-					if( homeyIgnore ) {
-						return homeyIgnore.denies( name.replace(this.path, '') );
-					}
-
-					return false;
-				},
-				dereference: true
-			};
-
-			return new Promise((resolve, reject) => {
-
-        let tarSize = 0;
-		let writeFileStream = fs.createWriteStream( tmpPath )
-			.once('close', () => {
-            	Log(colors.grey(' — App size: ' + filesize(tarSize)));
-				let readFileStream = fs.createReadStream( tmpPath );
-				readFileStream.once('close', () => {
-					o.cleanup();
-				})
-				resolve( readFileStream );
-			})
-			.once('error', reject)
-
-		tar
-			.pack( this.path, tarOpts )
-			.on('data', chunk => {
-				tarSize += chunk.length;
-			})
-			.pipe( zlib.createGzip() )
-			.pipe( writeFileStream )
-		});
+          /*
+          // ignore dependencies not in the production list
+          if( productionPackages !== null ) {
+					  const nodeModulesPath = path.join(this.path, 'node_modules');
+					  if( name === nodeModulesPath ) return false;
+
+            if (name.includes(nodeModulesPath)) {
+              let found = false;
+              for (let i = 0; i < productionPackages.length; i++) {
+                const productionPackage = productionPackages[i];
+                if (name.indexOf(productionPackage) === 0) {
+                  found = true;
+                  break;
+                }
+              }
+              if (!found) {
+                Log(colors.grey(` — Skipping ${name.replace(this.path, '')}`));
+                return true;
+              }
+            }
+          }
+          */
+
+          // ignore .homeyignore files
+          if( homeyIgnore ) {
+            return homeyIgnore.denies( name.replace(this.path, '') );
+          }
+
+          return false;
+        },
+        dereference: true
+      };
+
+      return new Promise((resolve, reject) => {
+
+        let appSize = 0;
+        let writeFileStream = fs.createWriteStream( tmpPath )
+          .once('close', () => {
+            Log(colors.grey(' — App size: ' + filesize(appSize)));
+            let readFileStream = fs.createReadStream( tmpPath );
+              readFileStream.once('close', () => {
+                o.cleanup();
+              })
+            resolve( readFileStream );
+          })
+          .once('error', reject)
+
+        tar
+          .pack( this.path, tarOpts )
+          .on('data', chunk => {
+            appSize += chunk.length;
+          })
+          .pipe( zlib.createGzip() )
+          .pipe( writeFileStream )
+
+      });
 
 		})
 	}
+
+  /**
+   * Check if the current folder has a valid app.json.
+   * @returns : Parsed JSON object or Error if no app.json was found
+   */
+  async _getAppJsonFromFolder() {
+    const appJsonPath = path.join(this.path, 'app.json');
+    let appJson;
+
+    try {
+      appJson = await readFileAsync( appJsonPath, 'utf8' );
+      appJson = JSON.parse( appJson );
+    } catch( err ) {
+      if( err.code === 'ENOENT' )	throw new Error(`Could not find a valid Homey App at \`${this.path}\``);
+
+      throw new Error(`Error in \`app.json\`:\n${err}`);
+    }
+    return appJson;
+  }
+
+  // Check if the parsed app.json contains the keys to be a valid Homey app.
+  _isValidAppJson(appJson) {
+    if( appJson.hasOwnProperty('id') &&
+      appJson.hasOwnProperty('version') &&
+      appJson.hasOwnProperty('compatibility') &&
+      appJson.hasOwnProperty('name')
+    ) return true;
+
+    return false;
+  }
+
+  _validateAppJson(appJson) {
+    if( this._isValidAppJson(appJson) ) return;
+
+    throw new Error(`The found app.json does not contain the required properties for a valid Homey app!`);
+  }
+
+  /**
+   * Function to get al drivers from the current path.
+   * Returns: String array containing the driver id's.
+   */
+  async _getDrivers() {
+    let driverPath = path.join( this.path, 'drivers' );
+    try {
+      await fse.ensureDir( driverPath );
+    } catch( error ) {
+      throw new Error('Your app doesn\'t contain any drivers!');
+    }
+
+    const folderContents = await readDirAsync(driverPath, { withFileTypes: true });
+    let drivers = [];
+
+    folderContents.forEach( content => {
+      if( content.isDirectory() ) {
+        drivers.push(content.name);
+      }
+    })
+
+    return drivers;
+  }
+
+  /**
+   *
+   * @param {*} param Object containing options. Message is the message to aks the user for input.
+   * 					Validator is an optional validator function if the default is not sufficient.
+   * @returns Object with translations.
+   */
+  async _getTranslatedString({ message, validator }) {
+    const locales = {
+      en: {
+        name: '🇬🇧 English',
+        value: 'en',
+      },
+      nl: {
+        name: '🇳🇱 Nederlands',
+        value: 'nl',
+      },
+      de: {
+        name: '🇩🇪 Deutsch',
+        value: 'de'
+      },
+      se: {
+        name: '🇸🇪 Svenska',
+        value: 'se'
+      },
+      no: {
+        name: '🇳🇴 Norsk',
+        value: 'no'
+      },
+      fr: {
+        name: '🇫🇷 Français',
+        value: 'fr'
+      },
+
+    }
+
+    let translations = {};
+
+    async function addLocale(locale) {
+      const answers =  await inquirer.prompt([
+        {
+          type: 'input',
+          name: 'translated',
+          message: `[${locale}] ${message}`,
+          validate: validator || (input => {
+            return input.length > 0;
+          })
+        },
+        {
+          type: 'confirm',
+          name: 'more',
+          message: 'Do you want to add another language?',
+          default: false
+        }
+      ]);
+
+      translations[locale] = answers.translated;
+      // Remove already translated keys.
+      delete locales[locale];
+
+      if( answers.more ) {
+        const chosenLanguage = await inquirer.prompt([
+          {
+            type: 'list',
+            name: 'language',
+            message: `Select the next locale to translate`,
+            choices: Object.values(locales)
+          }
+        ]);
+
+        if (Object.keys(locales).length === 0) {
+          Log('No more supported languages to translate.');
+          return;
+        }
+        await addLocale( chosenLanguage.language );
+      } else {
+        return;
+      }
+    }
+
+    await addLocale('en'); // default call and start the recursive loop
+
+    return translations;
+  }
+
+  async migrateToCompose() {
+    // Check if the current folder is a git repo. If it is, check for uncommitted changes.
+    if( statAsync( path.join(this.path, '.git' ) ) ) {
+      if( await this._git.hasUncommitedChanges() )
+        throw new Error('Please commit changes first!');
+    }
+
+    const appJson = await this._getAppJsonFromFolder( this.path );
+    this._validateAppJson( appJson );
+
+    let drivers = await this._getDrivers();
+    if( appJson.flow ) {
+      var appFlowJson = appJson.flow;
+      // Delete the flow section from the app JSON.
+      delete appJson.flow;
+    }
+
+    const homeyComposePath = path.join(this.path, '.homeycompose');
+
+    try {
+      if ( !await fse.exists( homeyComposePath ) ) await mkdirAsync( homeyComposePath );
+    } catch( err ) { console.log('Error creating folder', dir, err) }
+
+    if( drivers && appJson.drivers) {
+      drivers.forEach(driver => {
+        appJson.drivers.forEach(async driverObject => {
+          if( driverObject.id === driver ) {
+            // Create a driver Flow JSON object.
+            let driverFlowJson = {};
+            // Check for flows using this driver as filter
+
+            if( appFlowJson ) {
+              FLOW_TYPES.forEach( type => {
+                if( !appFlowJson[type] ) return // Return when this type is not found in the JSON.
+
+                appFlowJson[type].forEach( flowCard => {
+                  const newArgs = [];
+
+                  flowCard.args.forEach( argument => {
+                    if( argument.hasOwnProperty('filter') && argument.filter.includes('driver') ) {
+                      // Check if the filter contains a driver_id field.
+                      // If it does, check if it literally matches the current driver.
+                      let argumentFilter = querystring.parse(argument.filter);
+                      if( driver === argumentFilter.driver_id ) {
+                        delete argumentFilter.driver_id;
+
+                        // Restore other argument properties
+                        if( Object.keys(argumentFilter).length > 0 ) {
+                          argument.filter = querystring.stringify(argumentFilter);
+                          newArgs.push(argument);
+                        }
+
+                        // Set the new argument on the Flow Card
+                        flowCard.args = newArgs;
+
+                        if( driverFlowJson[type] ) {
+                          driverFlowJson[type].push(flowCard);
+                        } else {
+                          driverFlowJson[type] = [
+                            flowCard
+                          ]
+                        }
+
+                        // Remove the Flowcard from the JSON since it has been composifyed.
+                        appFlowJson[type] = appFlowJson[type].filter(filterFlowCard => {
+                          if( filterFlowCard !== flowCard ) return filterFlowCard;
+                        });
+                      }
+                    }
+                  });
+                });
+              });
+            }
+
+            // If there are driver Flows write them to a JSON file.
+            if (Object.keys(driverFlowJson).length > 0) {
+              await writeFileAsync(
+                path.join( this.path, 'drivers', driver, 'driver.flow.compose.json'),
+                JSON.stringify( driverFlowJson, false, 2)
+              );
+              Log(`Created driver Flow compose file for ${driver}`);
+            }
+
+            // Driver compose stuff
+            delete driverObject.id //id Should not be in the compose driver JSON.
+            await writeFileAsync(
+              path.join( this.path, 'drivers', driver, 'driver.compose.json'),
+              JSON.stringify( driverObject, false, 2)
+            );
+            Log(`Created driver compose file for ${driver}`);
+          }
+        });
+      });
+
+      // Delete the driver section from the app JSON.
+      delete appJson.drivers;
+    }
+
+    // Flow seperation
+    if( appFlowJson ){
+      try {
+        if ( !await fse.exists( path.join(homeyComposePath, 'flow') ) ) await mkdirAsync( path.join(homeyComposePath, 'flow') );
+      } catch( err ) { console.log('Error creating folder', err) }
+
+      FLOW_TYPES.forEach( async type => {
+        if( !appFlowJson[type] ) return // Return when this type is not found in the JSON.
+
+        try {
+          if ( !await fse.exists( path.join(homeyComposePath, 'flow', type) ) ) await mkdirAsync( path.join(homeyComposePath, 'flow', type) );
+        } catch( err ) { console.log('Error creating folder', err) }
+
+        // Loop over all flow cards
+        appFlowJson[type].forEach( async flowCard => {
+          try {
+            await writeFileAsync(
+              path.join( homeyComposePath, 'flow', type, `${flowCard.id}.json` ),
+              JSON.stringify( flowCard, false, 2 )
+            );
+            console.log(`Created Flow Card '${flowCard.id}.json'`);
+          } catch( err ) { console.log('Error writing flow trigger JSON', err) }
+        });
+      });
+    }
+
+    if( appJson.discovery ) {
+      try {
+        if ( !await fse.exists( path.join(homeyComposePath, 'discovery') ) ) await mkdirAsync( path.join(homeyComposePath, 'discovery') );
+      } catch( err ) { console.log('Error creating folder', err) }
+
+      Object.entries(appJson.discovery).forEach( async ([name, strategy]) => {
+        try {
+          await writeFileAsync(
+            path.join(homeyComposePath, 'discovery', `${name.toLowerCase()}.json`),
+            JSON.stringify(strategy, false, 2)
+          );
+          Log(`Created Discovery ${name}.json`);
+        } catch( err ) { console.log('Error writing Discovery json', err) }
+      })
+
+      // Remove the discovery section from the app JSON.
+      delete appJson.discovery;
+    }
+
+    try {
+      await writeFileAsync(
+        path.join(homeyComposePath, 'app.json'),
+        JSON.stringify(appJson, false, 2)
+      );
+    } catch( err ) { console.log('Error writing app.json', err) }
+
+    await this.addPlugin('compose');
+
+    Log(colors.green(`✓ Succesfully migrated app ${appJson.id} to compose`));
+
+  }
+
+  async _askComposeMigration() {
+    let answers = await inquirer.prompt(
+      {
+        type: 'confirm',
+        name: 'switch_compose',
+        message: 'The Homey compose plugin is not detected. Do you want to use Homey compose? It will split the app.json file into seperate files for Drivers, Flow Cards and Discovery Strategies.'
+      }
+    )
+
+    return answers.switch_compose;
+  }
 
 	async createDriver() {
 		const appJson = await this._getAppJsonFromFolder();
@@ -1304,56 +954,56 @@
 						if( input.search(/^[a-zA-Z0-9-_]+$/) === -1 )
 							throw new Error('Invalid characters: only use [a-zA-Z0-9-_]');
 
-						if( await fse.exists( path.join(this.path, 'drivers', input) ) )
-							throw new Error('Driver directory already exists!');
-
-						return true;
-					}
-				},
-				{
-					type: 'list',
-					name: 'class',
-					message: 'What is your Driver\'s Device Class?',
-					choices: () => {
-						let classes = HomeyLibDevice.getClasses();
-						return Object.keys(classes)
-							.sort(( a, b ) => {
-								a = classes[a];
-								b = classes[b];
-								return a.title.en.localeCompare( b.title.en )
-							})
-							.map( classId => {
-								return {
-									name: classes[classId].title.en + colors.grey(` (${classId})`),
-									value: classId,
-								}
-							})
-					}
-				},
-				{
-					type: 'checkbox',
-					name: 'capabilities',
-					message: 'What are your Driver\'s Capabilities?',
-					choices: () => {
-						let capabilities = HomeyLibDevice.getCapabilities();
-						return Object.keys(capabilities)
-							.sort(( a, b ) => {
-								a = capabilities[a];
-								b = capabilities[b];
-								return a.title.en.localeCompare( b.title.en )
-							})
-							.map( capabilityId => {
-								let capability = capabilities[capabilityId];
-								return {
-									name: capability.title.en + colors.grey(` (${capabilityId})`),
-									value: capabilityId,
-								}
-							})
-					}
-				},
-			],
-
-			// TODO pair
+            if( await fse.exists( path.join(this.path, 'drivers', input) ) )
+              throw new Error('Driver directory already exists!');
+
+            return true;
+          }
+        },
+        {
+          type: 'list',
+          name: 'class',
+          message: 'What is your Driver\'s Device Class?',
+          choices: () => {
+            let classes = HomeyLibDevice.getClasses();
+            return Object.keys(classes)
+              .sort(( a, b ) => {
+                a = classes[a];
+                b = classes[b];
+                return a.title.en.localeCompare( b.title.en )
+              })
+              .map( classId => {
+                return {
+                  name: classes[classId].title.en + colors.grey(` (${classId})`),
+                  value: classId,
+                }
+              })
+          }
+        },
+        {
+          type: 'checkbox',
+          name: 'capabilities',
+          message: 'What are your Driver\'s Capabilities?',
+          choices: () => {
+            let capabilities = HomeyLibDevice.getCapabilities();
+            return Object.keys(capabilities)
+              .sort(( a, b ) => {
+                a = capabilities[a];
+                b = capabilities[b];
+                return a.title.en.localeCompare( b.title.en )
+              })
+              .map( capabilityId => {
+                let capability = capabilities[capabilityId];
+                return {
+                  name: capability.title.en + colors.grey(` (${capabilityId})`),
+                  value: capabilityId,
+                }
+              })
+          }
+        },
+      ],
+
+      // TODO pair
 
 			AppPluginZwave.createDriverQuestions(),
 			AppPluginZigbee.createDriverQuestions(),
@@ -1375,7 +1025,7 @@
 			]
 		));
 
-		if( !answers.confirm ) return;
+    if( !answers.confirm ) return;
 
 		let driverId = answers.id;
 		let driverPath = path.join( this.path, 'drivers', driverId );
@@ -1394,39 +1044,39 @@
 		await fse.ensureDir( path.join(driverPath, 'assets') );
 		await fse.ensureDir( path.join(driverPath, 'assets', 'images') );
 
-		let templatePath = path.join(__dirname, '..', '..', 'assets', 'templates', 'app', 'drivers');
-		await copyFileAsync( path.join(templatePath, 'driver.js'), path.join(driverPath, 'driver.js') );
-		await copyFileAsync( path.join(templatePath, 'device.js'), path.join(driverPath, 'device.js') );
-
-		if( answers.isZwave ) {
-			await AppPluginZwave.createDriver({
-				driverId,
-				driverPath,
-				answers,
-				driverJson,
-				app: this,
-			});
-		}
-
-		if( answers.isZigbee ) {
-			await AppPluginZigbee.createDriver({
-				driverId,
-				driverPath,
-				answers,
-				driverJson,
-				app: this,
-			});
-		}
-
-		if( answers.isRf ) {
-			await AppPluginRF.createDriver({
-				driverId,
-				driverPath,
-				answers,
-				driverJson,
-				app: this,
-			});
-		}
+    let templatePath = path.join(__dirname, '..', '..', 'assets', 'templates', 'app', 'drivers');
+    await copyFileAsync( path.join(templatePath, 'driver.js'), path.join(driverPath, 'driver.js') );
+    await copyFileAsync( path.join(templatePath, 'device.js'), path.join(driverPath, 'device.js') );
+
+    if( answers.isZwave ) {
+      await AppPluginZwave.createDriver({
+        driverId,
+        driverPath,
+        answers,
+        driverJson,
+        app: this,
+      });
+    }
+
+    if( answers.isZigbee ) {
+      await AppPluginZigbee.createDriver({
+        driverId,
+        driverPath,
+        answers,
+        driverJson,
+        app: this,
+      });
+    }
+
+    if( answers.isRf ) {
+      await AppPluginRF.createDriver({
+        driverId,
+        driverPath,
+        answers,
+        driverJson,
+        app: this,
+      });
+    }
 
 		let hasCompose = await this._hasPlugin('compose');
 		if( hasCompose ) {
@@ -1434,681 +1084,681 @@
 				await this.createDiscoveryStrategy();
 			}
 
-			if( driverJson.settings ) {
-				let driverJsonSettings = driverJson.settings;
-				delete driverJson.settings;
-				await writeFileAsync( path.join(driverPath, 'driver.settings.compose.json'), JSON.stringify(driverJsonSettings, false, 2) );
-			}
-
-			if( driverJson.flow ) {
-				let driverJsonFlow = driverJson.flow;
-				delete driverJson.flow;
-				await writeFileAsync( path.join(driverPath, 'driver.flow.compose.json'), JSON.stringify(driverJsonFlow, false, 2) );
-			}
-
-			await writeFileAsync( path.join(driverPath, 'driver.compose.json'), JSON.stringify(driverJson, false, 2) );
-
-		} else {
-			let appJsonPath = path.join(this.path, 'app.json');
-			let appJson = await readFileAsync( appJsonPath );
-				appJson = appJson.toString();
-				appJson = JSON.parse(appJson);
-				appJson.drivers = appJson.drivers || [];
-				appJson.drivers.push( driverJson );
-
-			await writeFileAsync( appJsonPath, JSON.stringify(appJson, false, 2) );
-		}
-
-		Log(colors.green(`✓ Driver created in \`${driverPath}\``));
-
-	}
-
-	async changeDriverCapabilities() {
-		let hasCompose = await this._hasPlugin('compose');
-		if( !hasCompose ) { 
-			if( await this._askComposeMigration() ) {
-				await this.migrateToCompose();
-			} else {
-				throw new Error("This command requires the compose plugin to be enabled!");
-			}
-		}
-
-		let drivers = await this._getDrivers();
-
-		const selectedDriverAnswer = await inquirer.prompt([
-			{
-				type: 'list',
-				name: 'driverId',
-				message: 'For which driver do you want to change the capabilities?',
-				choices: () => {
-					return drivers;
-				}
-			}
-		]);
-
-		const driverJsonPath = path.join(this.path, 'drivers', selectedDriverAnswer.driverId, 'driver.compose.json');
-
-		let driverJson;
-		try {
-			driverJson = await readFileAsync( driverJsonPath, 'utf8' );
-			driverJson = JSON.parse( driverJson );
-		} catch( err ) {
-			if( err.code === 'ENOENT' )
-				throw new Error(`Could not find a valid driver.compose JSON at \`${driverJsonPath}\``);
-
-			throw new Error(`Error in \`driver.compose.json.json\`:\n${err}`);
-		}
-
-		Log(`Current Driver capabilities: ${driverJson.capabilities}`);
-
-		const capabilitesAnswers = await inquirer.prompt([
-			{
-				type: 'checkbox',
-				name: 'capabilities',
-				message: 'What are your Driver\'s Capabilities?',
-				choices: () => {
-					let capabilities = HomeyLibDevice.getCapabilities();
-					return Object.keys(capabilities)
-						.sort(( a, b ) => {
-							a = capabilities[a];
-							b = capabilities[b];
-							return a.title.en.localeCompare( b.title.en )
-						})
-						.map( capabilityId => {
-							let capability = capabilities[capabilityId];
-							return {
-								name: capability.title.en + colors.grey(` (${capabilityId})`),
-								value: capabilityId,
-							}
-						})
-				},
-				default: driverJson.capabilities
-			}
-		]);
-
-		// Since we've used the existing capabilities as a default and therefore loaded them into the array, 
-		// we can just overwrite the capabilities array in the JSON
-		driverJson.capabilities = capabilitesAnswers.capabilities;
-
-		await writeFileAsync( driverJsonPath, JSON.stringify(driverJson, false, 2) );
-
-		Log(colors.green(`✓ Driver capabilities updated for \`${driverJson.id}\``));
-	}
-
-	async createDriverFlow() {
-		let drivers = await this._getDrivers();
-
-		const driverFlowAnswers = await inquirer.prompt([
-			{
-				type: 'list',
-				name: 'driverId',
-				message: 'For which driver do you want to create a Flow?',
-				choices: () => {
-					return drivers;
-				}
-			}
-		]);
-		const chosenDriver = driverFlowAnswers.driverId;
-
-		let flowJson = await this.createFlowJson();
-
-		const flowPath = path.join(this.path, 'drivers', chosenDriver, 'driver.flow.compose.json');
-
-		let driverFlowJson;
-		try {
-			driverFlowJson = await readFileAsync( flowPath, 'utf8' );
-			driverFlowJson = JSON.parse( driverFlowJson );
-		} catch( err ) {
-			if( err.code === 'ENOENT' )	{
-				driverFlowJson = {}; // File not found so init empty JSON
-			} else {
-				throw new Error(`Error in \`driver.flow.compose.json.\`:\n${err}`);
-			}
-		}
-
-		const flowType = flowJson.type;
-		delete flowJson.type;
-		
-		// Check if the chosen flow type entry is available
-		driverFlowJson[flowType] = driverFlowJson[flowType] || [];
-
-		driverFlowJson[flowType].push(flowJson);
-
-		await writeFileAsync( flowPath, JSON.stringify(driverFlowJson, false, 2) );
-
-		Log(colors.green(`✓ Driver Flow created in \`${flowPath}\``));
-	}
-
-	async createFlowJson() {
-		const appJson = await this._getAppJsonFromFolder();
-		if( appJson ) {
-			this._validateAppJson(appJson);
-		}
-
-		let hasCompose = await this._hasPlugin('compose');
-		if( !hasCompose ) { 
-			if( await this._askComposeMigration() ) {
-				await this.migrateToCompose();
-			} else {
-				throw new Error("This command requires the compose plugin to be enabled!");
-			}
-		}
-
-		const flowFolder = path.join(this.path, '.homeycompose', 'flow');
-
-		const translatedStrings = {
-			title: await this._getTranslatedString({ message: 'What is the title of your Flow Card?' }),
-			hint: await this._getTranslatedString({ message: 'Enter the description for your Flow Card' }),
-		}
-
-		let answers = await inquirer.prompt([].concat(
-			[
-				{
-					type: 'list',
-					name: 'type',
-					message: 'What is the type of your Flow card?',
-					choices: () => {
-						return [
-							{
-								name: "Trigger",
-								value: "triggers"
-							},
-							{
-								name: "Condition",
-								value: "conditions"
-							},
-							{
-								name: "Action",
-								value: "actions"
-							}
-						]
-					}
-				},
-				
-				{
-					type: 'input',
-					name: 'id',
-					message: 'What is the ID of your Flow Card?',
-					default: () => {
-						let name = translatedStrings.title.en;
-							name = name.toLowerCase();
-							name = name.replace(/ /g, '-');
-							name = name.replace(/[^0-9a-zA-Z-_]+/g, '');
-						return name;
-					},
-					validate: async input => {
-						if( input.search(/^[a-zA-Z0-9-_]+$/) === -1 )
-							throw new Error('Invalid characters: only use [a-zA-Z0-9-_]');
-
-						// Check if the flow entry already exists in the .homeycompose/flow folder
-						if( await fse.exists( path.join(flowFolder, 'triggers', `${input}.json` ) ) ||
-							await fse.exists( path.join(flowFolder, 'conditions', `${input}.json` ) ) ||
-							await fse.exists( path.join(flowFolder, 'actions', `${input}.json` ) )
-							)
-
-							throw new Error('Flow already exists!');
-
-						return true;
-					}
-				}
-			]
-		));
-
-		const useArgs = await inquirer.prompt([
-			{
-				type: 'confirm',
-				name: 'using_arguments',
-				message: 'Do you want to use arguments for this Flow Card?',
-				default: false
-			}
-		]);
-
-		let flowArgs = [];
-		if ( useArgs.using_arguments ) {
-			// recursive function to add arguments to the flow.
-			async function addArgument() {
-				const argumentStrings = {
-					placeholder: await this.getTranslatedString({ message: 'Enter the placeholder for the argument' })
-				}
-
-				let argumentAnswers =  await inquirer.prompt([
-					{
-						type: 'list',
-						name: 'type',
-						message: 'What is the type of the argument?',
-						choices: () => {
-							return [
-								{
-									name: "Text",
-									value: "text"
-								},
-								{
-									name: "Number",
-									value: "number"
-								},
-								{
-									name: "Autocomplete",
-									value: "autocomplete"
-								},
-								{
-									name: "Range",
-									value: "range"
-								},
-								{
-									name: "Date",
-									value: "date"
-								},
-								{
-									name: "Time",
-									value: "time"
-								},
-								{
-									name: "Dropdown",
-									value: "dropdown"
-								},
-								{
-									name: "Color",
-									value: "color"
-								},
-								{
-									name: "Droptoken",
-									value: "droptoken"
-								}
-							]
-						}
-					},
-					{
-						type: 'input',
-						name: 'name',
-						message: 'What is the name of your argument?',
-						validate: async input => {
-							if( input.search(/^[a-zA-Z0-9-_]+$/) === -1 )
-								throw new Error('Invalid characters: only use [a-zA-Z0-9-_]');
-	
-							return true;
-						}
-					}
-				]);
-				
-				const addMore = await inquirer.prompt([
-					{
-						type: 'confirm',
-						name: 'more',
-						message: 'Add more arguments?'
-					}
-				]);
-
-				// Create a custom object to inject en flag for the placeholder.
-				flowArgs.push({
-					type: argumentAnswers.type,
-					name: argumentAnswers.name,
-					placeholder: argumentStrings.placeholder,
-				});
-
-				if( addMore.more ) {
-					await addArgument();
-				} else {
-					return;
-				}
-			}
-
-			await addArgument();
-		}
-
-		const useTokens = await inquirer.prompt([
-			{
-				type: 'confirm',
-				name: 'using_tokens',
-				message: 'Do you want to use tokens for this Flow Card?',
-				default: false
-			}
-		]);
-
-		let flowTokens = [];
-		if( useTokens.using_tokens ) {
-			async function addToken() {
-				const tokenStrings = {
-					title: await this.getTranslatedString({ message: 'Enter the user title of your token' }),
-					example: await this.getTranslatedString({ message: 'Give a brief example of what your token can provide' }),
-				}
-
-				let tokenAnswers =  await inquirer.prompt([].concat(
-					[
-						{
-							type: 'list',
-							name: 'type',
-							message: 'What is the type of the token?',
-							choices: () => {
-								return [
-									{
-										name: "Text",
-										value: "string"
-									},
-									{
-										name: "Number",
-										value: "number"
-									},
-									{
-										name: "Boolean",
-										value: "boolean"
-									},
-									{
-										name: "Image",
-										value: "image"
-									}
-								]
-							}
-						},
-						{
-							type: 'input',
-							name: 'name',
-							message: 'What the name of your token?',
-							validate: async input => {
-								if( input.search(/^[a-zA-Z0-9-_]+$/) === -1 )
-									throw new Error('Invalid characters: only use [a-zA-Z0-9-_]');
-		
-								return true;
-							}
-						}
-					]
-				));
-
-				const addMore = await inquirer.prompt([
-					{
-						type: 'confirm',
-						name: 'more',
-						message: 'Add more tokens?'
-					}
-				]);
-			
-				flowTokens.push({
-					type: tokenAnswers.type,
-					name: tokenAnswers.name,
-					title: tokenStrings.title,
-					example : tokenStrings.example,
-				});
-
-				if( addMore.more ) {
-					await addToken();
-				} else {
-					return;
-				}
-			}
-
-			await addToken();
-		}
-
-		const confirm = await inquirer.prompt([
-			{
-				type: 'confirm',
-				name: 'confirm',
-				message: 'Seems good?'
-			}
-		]);
-
-		if( !confirm ) return;
-
-		let flowJson = {
-			type: answers.type,
-			id: answers.id,
-			title: translatedStrings.title,
-			hint: translatedStrings.hint,
-		}
-
-		if( useArgs.using_arguments ) {
-			Object.assign(flowJson, flowJson,
-				{
-					args: flowArgs
-				}
-			);
-		}
-		
-		if( useTokens.using_tokens ) {
-			Object.assign(flowJson, flowJson,
-				{
-					tokens: flowTokens
-				}
-			)
-		}
-
-		return flowJson;
-	}
-
-	async createFlow() {
-		let flowJson = await this.createFlowJson();
-
-		if( !flowJson ) throw new Error('Could not create valid Flow');
-
-		const flowFolder = path.join(this.path, '.homeycompose', 'flow');
-		const flowPath = path.join(this.path, '.homeycompose', 'flow', flowJson.type);
-
-		// Delete roperty 'type' from the Flow JSON because it's not needed.
-		delete flowJson.type;
-
-		// Check if the folder already exists, if not create it
-		if ( !await fse.exists( flowFolder ) ) await mkdirAsync( flowFolder );
-		if ( !await fse.exists( flowPath ) ) await mkdirAsync( flowPath );
-
-		await writeFileAsync( path.join(flowPath, `${flowJson.id}.json`), JSON.stringify(flowJson, false, 2) );
-
-		Log(colors.green(`✓ Flow created in \`${flowPath}\``));
-	}
-
-	async createDiscoveryStrategy() {
-		const appJson = await this._getAppJsonFromFolder();
-		if( appJson ) {
-			this._validateAppJson(appJson);
-		}
-
-		let hasCompose = await this._hasPlugin('compose');
-		if( !hasCompose ) { 
-			if( await this._askComposeMigration() ) {
-				await this.migrateToCompose();
-			} else {
-				throw new Error("This command requires the compose plugin to be enabled!");
-			}
-		}
-
-		const discoveryPath = path.join(this.path, '.homeycompose', 'discovery');
-		const discoveryBase = await inquirer.prompt([
-			{
-				type: 'input',
-				name: 'title',
-				message: 'What is your Discovery strategy title?',
-				validate: async input => {
-					input.replace(/[^0-9a-zA-Z-_]+/g, '');
-					if( input.search(/^[a-zA-Z0-9-_]+$/) === -1 )
-						throw new Error('Invalid characters: only use [a-zA-Z0-9-_]');
-
-					if( await fse.exists( path.join(discoveryPath, `${input}.json` ) ) ) {
-						throw new Error('Discovery strategy already exists!');
-					}
-
-					return true;
-				}
-			},
-			{
-				type: 'list',
-				name: 'type',
-				message: 'What is the type of your Discovery strategy?',
-				choices: () => {
-					return [
-						{
-							name: 'mDNS-SD',
-							value: 'mdns-sd'
-						},
-						{
-							name: 'SSDP',
-							value: 'ssdp'
-						},
-						{
-							name: 'MAC Address range',
-							value: 'mac'
-						}
-					]
-				}
-			}
-			]
-		);
-
-		// Create new questions based on the Discovery type selected
-		let discoveryJson;
-		let answers;
-		switch( discoveryBase.type ) {
-			case 'mdns-sd':
-				answers = await inquirer.prompt([
-					{
-						type: 'input',
-						name: 'name',
-						message: 'What is the name of the mDNS query?',
-						validate: input => {
-							return input.length > 0;
-						}
-					},
-					{
-						type: 'list',
-						name: 'protocol',
-						message: 'What is the protocol of your mDNS query?',
-						choices: [ "tcp", "udp"	]
-					},
-					{
-						type: 'input',
-						name: 'id',
-						message: 'What is the indentifier to indentify the device? For example, \'name\' or \'txt.id\'',
-						validate: input => {
-							return input.length > 0;
-						}
-					},
-				]);
-
-				if( !answers.id.startsWith('{{') && !answers.id.endsWith('}}') ) {
-					answers.id = `{{${answers.id}}}`;
-				}
-
-				discoveryJson = {
-					type: 'mdns-sd',
-					'mdns-sd': {
-						name: answers.name,
-						protocol: answers.protocol
-					},
-					id: answers.id,
-				}
-
-				break;
-			case 'ssdp':
-				answers = await inquirer.prompt([
-					{
-						type: 'input',
-						name: 'search',
-						message: 'What is the search scheme?',
-						validate: input => {
-							return input.length > 0;
-						}
-					},
-					{
-						type: 'input',
-						name: 'id',
-						message: 'What is the indentifier to indentify the device? For example, \'name\' or \'headers.usn\'',
-						validate: input => {
-							if( input.search(/^[a-zA-Z0-9-_]+$/) === -1 ) throw new Error('Invalid characters: only use [a-zA-Z0-9-_]');
-						}
-					},
-				]);
-
-				discoveryJson = {
-					type: 'ssdp',
-					ssdp: {
-						name: answers.name,
-						search: answers.search
-					},
-					id: `{{${answers.id}}}`
-				}
-
-				break;
-			case 'mac':
-				// All added MAC addresses from the addMacAddress recursive function will be stored in this array.
-				let macAddresses = [];
-
-				function parseMacToDecArray(macAddress) {
-					let mac = [];
-					macAddress
-						.slice(0,8)
-						.split(':') // TODO - is also a valid MAC address seperator
-						.forEach( macByte => mac.push( parseInt(macByte, 16) ) );
-
-					return mac;
-				}
-
-				// Recursive function to input, parse and store MAC addresses.
-				async function addMacAddress() {
-					answers = await inquirer.prompt([
-						{
-							type: 'input',
-							name: 'mac',
-							message: 'Enter a full MAC address or the first three bytes',
-							validate: async input => {
-								if( input.length === 17 && input.search(/^([0-9A-Fa-f]{2}[:-]){5}([0-9A-Fa-f]{2})$/) === 0 ) return true;
-								if( input.length === 8 && input.search(/^([0-9A-Fa-f]{2}[:-]){2}([0-9A-Fa-f]{2})$/) === 0 ) return true;
-			
-								return false;
-							}
-						},
-						{
-							type: 'confirm',
-							name: 'more',
-							message: 'Add more MAC addresses?'
-						}
-					]);
-
-					// Parse and store the address
-					macAddresses.push( parseMacToDecArray( answers.mac ) );
-	
-					// If the user wants to add more addresses, call this function again.
-					if( answers.more ) {
-						await addMacAddress();
-					} else {
-						return;
-					}
-				}
-
-				await addMacAddress();
-
-				if( macAddresses.length < 1) return;
-
-				discoveryJson = {
-					type: 'mac',
-					mac: {
-						manufacturer: macAddresses
-					}
-				}
-
-				break;
-		}
-
-		const confirmCreate = await inquirer.prompt([
-			{
-				type: 'confirm',
-				name: 'confirm',
-				message: 'Seems good?'
-			}
-		]);
-
-		if( !confirmCreate.confirm ) return;
-
-		// Check if the folder already exists, if not create it
-		if ( !await fse.exists( discoveryPath ) ) await mkdirAsync( discoveryPath );
-
-		await writeFileAsync( path.join(discoveryPath, `${discoveryBase.title}.json`), JSON.stringify(discoveryJson, false, 2) );
-
-		Log(colors.green(`✓ Discovery strategy created in \`${discoveryPath}\``));
-
-	}
-
-	static async create({ appPath }) {
-		let stat = await statAsync( appPath );
-		if( !stat.isDirectory() ) {
-			throw new Error('Invalid path, must be a directory');
-		}
+      if( driverJson.settings ) {
+        let driverJsonSettings = driverJson.settings;
+        delete driverJson.settings;
+        await writeFileAsync( path.join(driverPath, 'driver.settings.compose.json'), JSON.stringify(driverJsonSettings, false, 2) );
+      }
+
+      if( driverJson.flow ) {
+        let driverJsonFlow = driverJson.flow;
+        delete driverJson.flow;
+        await writeFileAsync( path.join(driverPath, 'driver.flow.compose.json'), JSON.stringify(driverJsonFlow, false, 2) );
+      }
+
+      await writeFileAsync( path.join(driverPath, 'driver.compose.json'), JSON.stringify(driverJson, false, 2) );
+
+    } else {
+      let appJsonPath = path.join(this.path, 'app.json');
+      let appJson = await readFileAsync( appJsonPath );
+        appJson = appJson.toString();
+        appJson = JSON.parse(appJson);
+        appJson.drivers = appJson.drivers || [];
+        appJson.drivers.push( driverJson );
+
+      await writeFileAsync( appJsonPath, JSON.stringify(appJson, false, 2) );
+    }
+
+    Log(colors.green(`✓ Driver created in \`${driverPath}\``));
+
+  }
+
+  async changeDriverCapabilities() {
+    let hasCompose = await this._hasPlugin('compose');
+    if( !hasCompose ) {
+      if( await this._askComposeMigration() ) {
+        await this.migrateToCompose();
+      } else {
+        throw new Error("This command requires the compose plugin to be enabled!");
+      }
+    }
+
+    let drivers = await this._getDrivers();
+
+    const selectedDriverAnswer = await inquirer.prompt([
+      {
+        type: 'list',
+        name: 'driverId',
+        message: 'For which driver do you want to change the capabilities?',
+        choices: () => {
+          return drivers;
+        }
+      }
+    ]);
+
+    const driverJsonPath = path.join(this.path, 'drivers', selectedDriverAnswer.driverId, 'driver.compose.json');
+
+    let driverJson;
+    try {
+      driverJson = await readFileAsync( driverJsonPath, 'utf8' );
+      driverJson = JSON.parse( driverJson );
+    } catch( err ) {
+      if( err.code === 'ENOENT' )
+        throw new Error(`Could not find a valid driver.compose JSON at \`${driverJsonPath}\``);
+
+      throw new Error(`Error in \`driver.compose.json.json\`:\n${err}`);
+    }
+
+    Log(`Current Driver capabilities: ${driverJson.capabilities}`);
+
+    const capabilitesAnswers = await inquirer.prompt([
+      {
+        type: 'checkbox',
+        name: 'capabilities',
+        message: 'What are your Driver\'s Capabilities?',
+        choices: () => {
+          let capabilities = HomeyLibDevice.getCapabilities();
+          return Object.keys(capabilities)
+            .sort(( a, b ) => {
+              a = capabilities[a];
+              b = capabilities[b];
+              return a.title.en.localeCompare( b.title.en )
+            })
+            .map( capabilityId => {
+              let capability = capabilities[capabilityId];
+              return {
+                name: capability.title.en + colors.grey(` (${capabilityId})`),
+                value: capabilityId,
+              }
+            })
+        },
+        default: driverJson.capabilities
+      }
+    ]);
+
+    // Since we've used the existing capabilities as a default and therefore loaded them into the array,
+    // we can just overwrite the capabilities array in the JSON
+    driverJson.capabilities = capabilitesAnswers.capabilities;
+
+    await writeFileAsync( driverJsonPath, JSON.stringify(driverJson, false, 2) );
+
+    Log(colors.green(`✓ Driver capabilities updated for \`${driverJson.id}\``));
+  }
+
+  async createDriverFlow() {
+    let drivers = await this._getDrivers();
+
+    const driverFlowAnswers = await inquirer.prompt([
+      {
+        type: 'list',
+        name: 'driverId',
+        message: 'For which driver do you want to create a Flow?',
+        choices: () => {
+          return drivers;
+        }
+      }
+    ]);
+    const chosenDriver = driverFlowAnswers.driverId;
+
+    let flowJson = await this.createFlowJson();
+
+    const flowPath = path.join(this.path, 'drivers', chosenDriver, 'driver.flow.compose.json');
+
+    let driverFlowJson;
+    try {
+      driverFlowJson = await readFileAsync( flowPath, 'utf8' );
+      driverFlowJson = JSON.parse( driverFlowJson );
+    } catch( err ) {
+      if( err.code === 'ENOENT' )	{
+        driverFlowJson = {}; // File not found so init empty JSON
+      } else {
+        throw new Error(`Error in \`driver.flow.compose.json.\`:\n${err}`);
+      }
+    }
+
+    const flowType = flowJson.type;
+    delete flowJson.type;
+
+    // Check if the chosen flow type entry is available
+    driverFlowJson[flowType] = driverFlowJson[flowType] || [];
+
+    driverFlowJson[flowType].push(flowJson);
+
+    await writeFileAsync( flowPath, JSON.stringify(driverFlowJson, false, 2) );
+
+    Log(colors.green(`✓ Driver Flow created in \`${flowPath}\``));
+  }
+
+  async createFlowJson() {
+    const appJson = await this._getAppJsonFromFolder();
+    if( appJson ) {
+      this._validateAppJson(appJson);
+    }
+
+    let hasCompose = await this._hasPlugin('compose');
+    if( !hasCompose ) {
+      if( await this._askComposeMigration() ) {
+        await this.migrateToCompose();
+      } else {
+        throw new Error("This command requires the compose plugin to be enabled!");
+      }
+    }
+
+    const flowFolder = path.join(this.path, '.homeycompose', 'flow');
+
+    const translatedStrings = {
+      title: await this._getTranslatedString({ message: 'What is the title of your Flow Card?' }),
+      hint: await this._getTranslatedString({ message: 'Enter the description for your Flow Card' }),
+    }
+
+    let answers = await inquirer.prompt([].concat(
+      [
+        {
+          type: 'list',
+          name: 'type',
+          message: 'What is the type of your Flow card?',
+          choices: () => {
+            return [
+              {
+                name: "Trigger",
+                value: "triggers"
+              },
+              {
+                name: "Condition",
+                value: "conditions"
+              },
+              {
+                name: "Action",
+                value: "actions"
+              }
+            ]
+          }
+        },
+
+        {
+          type: 'input',
+          name: 'id',
+          message: 'What is the ID of your Flow Card?',
+          default: () => {
+            let name = translatedStrings.title.en;
+            name = name.toLowerCase();
+            name = name.replace(/ /g, '-');
+            name = name.replace(/[^0-9a-zA-Z-_]+/g, '');
+            return name;
+          },
+          validate: async input => {
+            if( input.search(/^[a-zA-Z0-9-_]+$/) === -1 )
+              throw new Error('Invalid characters: only use [a-zA-Z0-9-_]');
+
+            // Check if the flow entry already exists in the .homeycompose/flow folder
+            if( await fse.exists( path.join(flowFolder, 'triggers', `${input}.json` ) ) ||
+              await fse.exists( path.join(flowFolder, 'conditions', `${input}.json` ) ) ||
+              await fse.exists( path.join(flowFolder, 'actions', `${input}.json` ) )
+            )
+
+              throw new Error('Flow already exists!');
+
+            return true;
+          }
+        }
+      ]
+    ));
+
+    const useArgs = await inquirer.prompt([
+      {
+        type: 'confirm',
+        name: 'using_arguments',
+        message: 'Do you want to use arguments for this Flow Card?',
+        default: false
+      }
+    ]);
+
+    let flowArgs = [];
+    if ( useArgs.using_arguments ) {
+      // recursive function to add arguments to the flow.
+      async function addArgument() {
+        const argumentStrings = {
+          placeholder: await this.getTranslatedString({ message: 'Enter the placeholder for the argument' })
+        }
+
+        let argumentAnswers =  await inquirer.prompt([
+          {
+            type: 'list',
+            name: 'type',
+            message: 'What is the type of the argument?',
+            choices: () => {
+              return [
+                {
+                  name: "Text",
+                  value: "text"
+                },
+                {
+                  name: "Number",
+                  value: "number"
+                },
+                {
+                  name: "Autocomplete",
+                  value: "autocomplete"
+                },
+                {
+                  name: "Range",
+                  value: "range"
+                },
+                {
+                  name: "Date",
+                  value: "date"
+                },
+                {
+                  name: "Time",
+                  value: "time"
+                },
+                {
+                  name: "Dropdown",
+                  value: "dropdown"
+                },
+                {
+                  name: "Color",
+                  value: "color"
+                },
+                {
+                  name: "Droptoken",
+                  value: "droptoken"
+                }
+              ]
+            }
+          },
+          {
+            type: 'input',
+            name: 'name',
+            message: 'What is the name of your argument?',
+            validate: async input => {
+              if( input.search(/^[a-zA-Z0-9-_]+$/) === -1 )
+                throw new Error('Invalid characters: only use [a-zA-Z0-9-_]');
+
+              return true;
+            }
+          }
+        ]);
+
+        const addMore = await inquirer.prompt([
+          {
+            type: 'confirm',
+            name: 'more',
+            message: 'Add more arguments?'
+          }
+        ]);
+
+        // Create a custom object to inject en flag for the placeholder.
+        flowArgs.push({
+          type: argumentAnswers.type,
+          name: argumentAnswers.name,
+          placeholder: argumentStrings.placeholder,
+        });
+
+        if( addMore.more ) {
+          await addArgument();
+        } else {
+          return;
+        }
+      }
+
+      await addArgument();
+    }
+
+    const useTokens = await inquirer.prompt([
+      {
+        type: 'confirm',
+        name: 'using_tokens',
+        message: 'Do you want to use tokens for this Flow Card?',
+        default: false
+      }
+    ]);
+
+    let flowTokens = [];
+    if( useTokens.using_tokens ) {
+      async function addToken() {
+        const tokenStrings = {
+          title: await this.getTranslatedString({ message: 'Enter the user title of your token' }),
+          example: await this.getTranslatedString({ message: 'Give a brief example of what your token can provide' }),
+        }
+
+        let tokenAnswers =  await inquirer.prompt([].concat(
+          [
+            {
+              type: 'list',
+              name: 'type',
+              message: 'What is the type of the token?',
+              choices: () => {
+                return [
+                  {
+                    name: "Text",
+                    value: "string"
+                  },
+                  {
+                    name: "Number",
+                    value: "number"
+                  },
+                  {
+                    name: "Boolean",
+                    value: "boolean"
+                  },
+                  {
+                    name: "Image",
+                    value: "image"
+                  }
+                ]
+              }
+            },
+            {
+              type: 'input',
+              name: 'name',
+              message: 'What the name of your token?',
+              validate: async input => {
+                if( input.search(/^[a-zA-Z0-9-_]+$/) === -1 )
+                  throw new Error('Invalid characters: only use [a-zA-Z0-9-_]');
+
+                return true;
+              }
+            }
+          ]
+        ));
+
+        const addMore = await inquirer.prompt([
+          {
+            type: 'confirm',
+            name: 'more',
+            message: 'Add more tokens?'
+          }
+        ]);
+
+        flowTokens.push({
+          type: tokenAnswers.type,
+          name: tokenAnswers.name,
+          title: tokenStrings.title,
+          example : tokenStrings.example,
+        });
+
+        if( addMore.more ) {
+          await addToken();
+        } else {
+          return;
+        }
+      }
+
+      await addToken();
+    }
+
+    const confirm = await inquirer.prompt([
+      {
+        type: 'confirm',
+        name: 'confirm',
+        message: 'Seems good?'
+      }
+    ]);
+
+    if( !confirm ) return;
+
+    let flowJson = {
+      type: answers.type,
+      id: answers.id,
+      title: translatedStrings.title,
+      hint: translatedStrings.hint,
+    }
+
+    if( useArgs.using_arguments ) {
+      Object.assign(flowJson, flowJson,
+        {
+          args: flowArgs
+        }
+      );
+    }
+
+    if( useTokens.using_tokens ) {
+      Object.assign(flowJson, flowJson,
+        {
+          tokens: flowTokens
+        }
+      )
+    }
+
+    return flowJson;
+  }
+
+  async createFlow() {
+    let flowJson = await this.createFlowJson();
+
+    if( !flowJson ) throw new Error('Could not create valid Flow');
+
+    const flowFolder = path.join(this.path, '.homeycompose', 'flow');
+    const flowPath = path.join(this.path, '.homeycompose', 'flow', flowJson.type);
+
+    // Delete roperty 'type' from the Flow JSON because it's not needed.
+    delete flowJson.type;
+
+    // Check if the folder already exists, if not create it
+    if ( !await fse.exists( flowFolder ) ) await mkdirAsync( flowFolder );
+    if ( !await fse.exists( flowPath ) ) await mkdirAsync( flowPath );
+
+    await writeFileAsync( path.join(flowPath, `${flowJson.id}.json`), JSON.stringify(flowJson, false, 2) );
+
+    Log(colors.green(`✓ Flow created in \`${flowPath}\``));
+  }
+
+  async createDiscoveryStrategy() {
+    const appJson = await this._getAppJsonFromFolder();
+    if( appJson ) {
+      this._validateAppJson(appJson);
+    }
+
+    let hasCompose = await this._hasPlugin('compose');
+    if( !hasCompose ) {
+      if( await this._askComposeMigration() ) {
+        await this.migrateToCompose();
+      } else {
+        throw new Error("This command requires the compose plugin to be enabled!");
+      }
+    }
+
+    const discoveryPath = path.join(this.path, '.homeycompose', 'discovery');
+    const discoveryBase = await inquirer.prompt([
+        {
+          type: 'input',
+          name: 'title',
+          message: 'What is your Discovery strategy title?',
+          validate: async input => {
+            input.replace(/[^0-9a-zA-Z-_]+/g, '');
+            if( input.search(/^[a-zA-Z0-9-_]+$/) === -1 )
+              throw new Error('Invalid characters: only use [a-zA-Z0-9-_]');
+
+            if( await fse.exists( path.join(discoveryPath, `${input}.json` ) ) ) {
+              throw new Error('Discovery strategy already exists!');
+            }
+
+            return true;
+          }
+        },
+        {
+          type: 'list',
+          name: 'type',
+          message: 'What is the type of your Discovery strategy?',
+          choices: () => {
+            return [
+              {
+                name: 'mDNS-SD',
+                value: 'mdns-sd'
+              },
+              {
+                name: 'SSDP',
+                value: 'ssdp'
+              },
+              {
+                name: 'MAC Address range',
+                value: 'mac'
+              }
+            ]
+          }
+        }
+      ]
+    );
+
+    // Create new questions based on the Discovery type selected
+    let discoveryJson;
+    let answers;
+    switch( discoveryBase.type ) {
+      case 'mdns-sd':
+        answers = await inquirer.prompt([
+          {
+            type: 'input',
+            name: 'name',
+            message: 'What is the name of the mDNS query?',
+            validate: input => {
+              return input.length > 0;
+            }
+          },
+          {
+            type: 'list',
+            name: 'protocol',
+            message: 'What is the protocol of your mDNS query?',
+            choices: [ "tcp", "udp"	]
+          },
+          {
+            type: 'input',
+            name: 'id',
+            message: 'What is the indentifier to indentify the device? For example, \'name\' or \'txt.id\'',
+            validate: input => {
+              return input.length > 0;
+            }
+          },
+        ]);
+
+        if( !answers.id.startsWith('{{') && !answers.id.endsWith('}}') ) {
+          answers.id = `{{${answers.id}}}`;
+        }
+
+        discoveryJson = {
+          type: 'mdns-sd',
+          'mdns-sd': {
+            name: answers.name,
+            protocol: answers.protocol
+          },
+          id: answers.id,
+        }
+
+        break;
+      case 'ssdp':
+        answers = await inquirer.prompt([
+          {
+            type: 'input',
+            name: 'search',
+            message: 'What is the search scheme?',
+            validate: input => {
+              return input.length > 0;
+            }
+          },
+          {
+            type: 'input',
+            name: 'id',
+            message: 'What is the indentifier to indentify the device? For example, \'name\' or \'headers.usn\'',
+            validate: input => {
+              if( input.search(/^[a-zA-Z0-9-_]+$/) === -1 ) throw new Error('Invalid characters: only use [a-zA-Z0-9-_]');
+            }
+          },
+        ]);
+
+        discoveryJson = {
+          type: 'ssdp',
+          ssdp: {
+            name: answers.name,
+            search: answers.search
+          },
+          id: `{{${answers.id}}}`
+        }
+
+        break;
+      case 'mac':
+        // All added MAC addresses from the addMacAddress recursive function will be stored in this array.
+        let macAddresses = [];
+
+      function parseMacToDecArray(macAddress) {
+        let mac = [];
+        macAddress
+          .slice(0,8)
+          .split(':') // TODO - is also a valid MAC address seperator
+          .forEach( macByte => mac.push( parseInt(macByte, 16) ) );
+
+        return mac;
+      }
+
+        // Recursive function to input, parse and store MAC addresses.
+      async function addMacAddress() {
+        answers = await inquirer.prompt([
+          {
+            type: 'input',
+            name: 'mac',
+            message: 'Enter a full MAC address or the first three bytes',
+            validate: async input => {
+              if( input.length === 17 && input.search(/^([0-9A-Fa-f]{2}[:-]){5}([0-9A-Fa-f]{2})$/) === 0 ) return true;
+              if( input.length === 8 && input.search(/^([0-9A-Fa-f]{2}[:-]){2}([0-9A-Fa-f]{2})$/) === 0 ) return true;
+
+              return false;
+            }
+          },
+          {
+            type: 'confirm',
+            name: 'more',
+            message: 'Add more MAC addresses?'
+          }
+        ]);
+
+        // Parse and store the address
+        macAddresses.push( parseMacToDecArray( answers.mac ) );
+
+        // If the user wants to add more addresses, call this function again.
+        if( answers.more ) {
+          await addMacAddress();
+        } else {
+          return;
+        }
+      }
+
+        await addMacAddress();
+
+        if( macAddresses.length < 1) return;
+
+        discoveryJson = {
+          type: 'mac',
+          mac: {
+            manufacturer: macAddresses
+          }
+        }
+
+        break;
+    }
+
+    const confirmCreate = await inquirer.prompt([
+      {
+        type: 'confirm',
+        name: 'confirm',
+        message: 'Seems good?'
+      }
+    ]);
+
+    if( !confirmCreate.confirm ) return;
+
+    // Check if the folder already exists, if not create it
+    if ( !await fse.exists( discoveryPath ) ) await mkdirAsync( discoveryPath );
+
+    await writeFileAsync( path.join(discoveryPath, `${discoveryBase.title}.json`), JSON.stringify(discoveryJson, false, 2) );
+
+    Log(colors.green(`✓ Discovery strategy created in \`${discoveryPath}\``));
+
+  }
+
+  static async create({ appPath }) {
+
+    let stat = await statAsync( appPath );
+    if( !stat.isDirectory() )
+      throw new Error('Invalid path, must be a directory');
 
 		let answers = await inquirer.prompt([
 			{
@@ -2179,434 +1829,6 @@
 			}
 		]);
 
-		if( !answers.confirm ) return;
-
-		const appJson = {
-			id: answers.id,
-			version: answers.version,
-			compatibility: answers.compatibility,
-			sdk: 2,
-			name: {
-				en: answers.name,
-			},
-			description: {
-				en: answers.description,
-			},
-			category: [ answers.category ],
-			permissions: [],
-			images: {
-				large: '/assets/images/large.png',
-				small: '/assets/images/small.png'
-			}
-		}
-
-		try {
-			let profile = await AthomApi.getProfile();
-			appJson.author = {
-				name: `${profile.firstname} ${profile.lastname}`,
-				email: profile.email
-			}
-		} catch( err ) {}
-
-		appPath = path.join( appPath, appJson.id );
-
-		try {
-			let stat = await statAsync( appPath );
-			throw new Error(`Path ${appPath} already exists`);
-		} catch( err ) {
-			if( err.code === undefined ) throw err;
-		}
-
-		// make dirs
-		const dirs = [
-			'',
-			'locales',
-			'drivers',
-			'assets',
-			path.join('assets', 'images'),
-		];
-
-		// Append the homeycompose dir if used
-		if( answers.compose ) {
-			dirs.push( '.homeycompose' );
-			dirs.push( path.join('.homeycompose', 'flow') );
-			dirs.push( path.join('.homeycompose', 'drivers') );
-		}
-
-		dirs.forEach(async dir => {
-			try {
-				await mkdirAsync( path.join(appPath, dir) );
-			} catch( err ) {
-				Log( err );
-			}
-		});
-
-		await writeFileAsync( path.join(appPath, 'app.json'), JSON.stringify(appJson, false, 2) );
-		await writeFileAsync( path.join(appPath, 'locales', 'en.json'), JSON.stringify({}, false, 2) );
-		await writeFileAsync( path.join(appPath, 'app.js'), '' );
-		await writeFileAsync( path.join(appPath, 'README.md'), `# ${appJson.name.en}\n\n${appJson.description.en}` );
-		await writeFileAsync( path.join(appPath, 'README.txt'), `${appJson.description.en}\n`);
-
-		// i18n pre-support
-		// TODO check if this works after creating i18n inquirer stuff
-		if( appJson.description.nl ) {
-			await writeFileAsync( path.join(appPath, 'README.nl.txt'), `${appJson.description.nl}\n`);
-		}
-
-		// copy files
-		const templatePath = path.join(__dirname, '..', '..', 'assets', 'templates', 'app');
-		const files = [
-			'app.js',
-			path.join('assets', 'icon.svg'),
-		]
-
-
-		if( answers.license ) {
-			files.push('LICENSE');
-			files.push('CODE_OF_CONDUCT.md');
-			files.push('CONTRIBUTING.md');
-		}
-
-		files.forEach(async file => {
-			try {
-				await copyFileAsync( path.join(templatePath, file), path.join( appPath, file ) );
-			} catch( err ) {
-				Log( err );
-			}
-		});
-
-		// Now the ap files has been created, we can create a App instance and use that to add plugins.
-		if( answers.compose ) {
-			const app = new App( appPath );
-			app.addPlugin( 'compose' );
-		}
-
-		// Create package lock
-		const packageJson = {
-			name: answers.id,
-			version: answers.version,
-			main: 'app.js',
-			devDependencies: {
-				homey: "^2.0.4"
-			}
-		}
-
-		await writeFileAsync( path.join(appPath, 'package.json'), JSON.stringify(packageJson, false, 2) );
-
-		Log(colors.green(`✓ App created in \`${appPath}\``));
-
-	}
-=======
-          /*
-          // ignore dependencies not in the production list
-          if( productionPackages !== null ) {
-            const nodeModulesPath = path.join(this.path, 'node_modules');
-            if( name === nodeModulesPath ) return false;
-
-            if (name.includes(nodeModulesPath)) {
-              let found = false;
-              for (let i = 0; i < productionPackages.length; i++) {
-                const productionPackage = productionPackages[i];
-                if (name.indexOf(productionPackage) === 0) {
-                  found = true;
-                  break;
-                }
-              }
-              if (!found) {
-                Log(colors.grey(` — Skipping ${name.replace(this.path, '')}`));
-                return true;
-              }
-            }
-          }
-          */
-
-          // ignore .homeyignore files
-          if( homeyIgnore ) {
-            return homeyIgnore.denies( name.replace(this.path, '') );
-          }
-
-          return false;
-        },
-        dereference: true
-      };
-
-      return new Promise((resolve, reject) => {
-
-        let appSize = 0;
-        let writeFileStream = fs.createWriteStream( tmpPath )
-          .once('close', () => {
-            Log(colors.grey(' — App size: ' + filesize(appSize)));
-            let readFileStream = fs.createReadStream( tmpPath );
-              readFileStream.once('close', () => {
-                o.cleanup();
-              })
-            resolve( readFileStream );
-          })
-          .once('error', reject)
-
-        tar
-          .pack( this.path, tarOpts )
-          .on('data', chunk => {
-            appSize += chunk.length;
-          })
-          .pipe( zlib.createGzip() )
-          .pipe( writeFileStream )
-
-      });
-
-    })
-  }
-
-  async createDriver() {
-    let answers = await inquirer.prompt([].concat(
-      [
-
-        {
-          type: 'input',
-          name: 'name',
-          message: 'What is your Driver\'s Name?',
-          validate: input => {
-            return input.length > 0;
-          }
-        },
-
-        {
-          type: 'input',
-          name: 'id',
-          message: 'What is your Driver\'s ID?',
-          default: answers => {
-            let name = answers.name;
-              name = name.toLowerCase();
-              name = name.replace(/ /g, '-');
-              name = name.replace(/[^0-9a-zA-Z-_]+/g, '');
-            return name;
-          },
-          validate: async input => {
-            if( input.search(/^[a-zA-Z0-9-_]+$/) === -1 )
-              throw new Error('Invalid characters: only use [a-zA-Z0-9-_]');
-
-            if( await fse.exists( path.join(this.path, 'drivers', input) ) )
-              throw new Error('Driver directory already exists!');
-
-            return true;
-          }
-        },
-        {
-          type: 'list',
-          name: 'class',
-          message: 'What is your Driver\'s Device Class?',
-          choices: () => {
-            let classes = HomeyLibDevice.getClasses();
-            return Object.keys(classes)
-              .sort(( a, b ) => {
-                a = classes[a];
-                b = classes[b];
-                return a.title.en.localeCompare( b.title.en )
-              })
-              .map( classId => {
-                return {
-                  name: classes[classId].title.en + colors.grey(` (${classId})`),
-                  value: classId,
-                }
-              })
-          }
-        },
-        {
-          type: 'checkbox',
-          name: 'capabilities',
-          message: 'What are your Driver\'s Capabilities?',
-          choices: () => {
-            let capabilities = HomeyLibDevice.getCapabilities();
-            return Object.keys(capabilities)
-              .sort(( a, b ) => {
-                a = capabilities[a];
-                b = capabilities[b];
-                return a.title.en.localeCompare( b.title.en )
-              })
-              .map( capabilityId => {
-                let capability = capabilities[capabilityId];
-                return {
-                  name: capability.title.en + colors.grey(` (${capabilityId})`),
-                  value: capabilityId,
-                }
-              })
-          }
-        },
-      ],
-
-      // TODO pair
-
-      AppPluginZwave.createDriverQuestions(),
-      AppPluginZigbee.createDriverQuestions(),
-      AppPluginRF.createDriverQuestions(),
-
-      [
-        {
-          type: 'confirm',
-          name: 'confirm',
-          message: 'Seems good?'
-        }
-      ]
-    ));
-
-    if( !answers.confirm ) return;
-
-    let driverId = answers.id;
-    let driverPath = path.join( this.path, 'drivers', driverId );
-    let driverJson = {
-      id: driverId,
-      name: {
-        en: answers.name,
-      },
-      class: answers.class,
-      capabilities: answers.capabilities,
-      images: {
-        large: `/drivers/${driverId}/assets/images/large.png`,
-        small: `/drivers/${driverId}/assets/images/small.png`,
-      },
-    }
-
-
-    await fse.ensureDir(driverPath);
-    await fse.ensureDir( path.join(driverPath, 'assets') );
-    await fse.ensureDir( path.join(driverPath, 'assets', 'images') );
-
-    let templatePath = path.join(__dirname, '..', '..', 'assets', 'templates', 'app', 'drivers');
-    await copyFileAsync( path.join(templatePath, 'driver.js'), path.join(driverPath, 'driver.js') );
-    await copyFileAsync( path.join(templatePath, 'device.js'), path.join(driverPath, 'device.js') );
-
-    if( answers.isZwave ) {
-      await AppPluginZwave.createDriver({
-        driverId,
-        driverPath,
-        answers,
-        driverJson,
-        app: this,
-      });
-    }
-
-    if( answers.isZigbee ) {
-      await AppPluginZigbee.createDriver({
-        driverId,
-        driverPath,
-        answers,
-        driverJson,
-        app: this,
-      });
-    }
-
-    if( answers.isRf ) {
-      await AppPluginRF.createDriver({
-        driverId,
-        driverPath,
-        answers,
-        driverJson,
-        app: this,
-      });
-    }
-
-    let hasCompose = await this._hasPlugin('compose');
-    if( hasCompose ) {
-
-      if( driverJson.settings ) {
-        let driverJsonSettings = driverJson.settings;
-        delete driverJson.settings;
-        await writeFileAsync( path.join(driverPath, 'driver.settings.compose.json'), JSON.stringify(driverJsonSettings, false, 2) );
-      }
-
-      if( driverJson.flow ) {
-        let driverJsonFlow = driverJson.flow;
-        delete driverJson.flow;
-        await writeFileAsync( path.join(driverPath, 'driver.flow.compose.json'), JSON.stringify(driverJsonFlow, false, 2) );
-      }
-
-      await writeFileAsync( path.join(driverPath, 'driver.compose.json'), JSON.stringify(driverJson, false, 2) );
-
-    } else {
-      let appJsonPath = path.join(this.path, 'app.json');
-      let appJson = await readFileAsync( appJsonPath );
-        appJson = appJson.toString();
-        appJson = JSON.parse(appJson);
-        appJson.drivers = appJson.drivers || [];
-        appJson.drivers.push( driverJson );
-
-      await writeFileAsync( appJsonPath, JSON.stringify(appJson, false, 2) );
-    }
-
-    Log(colors.green(`✓ Driver created in \`${driverPath}\``));
-
-  }
-
-  static async create({ appPath }) {
-
-    let stat = await statAsync( appPath );
-    if( !stat.isDirectory() )
-      throw new Error('Invalid path, must be a directory');
-
-    let answers = await inquirer.prompt([
-      {
-        type: 'input',
-        name: 'id',
-        message: 'What is your app\'s unique ID?',
-        default: 'com.athom.myapp',
-        validate: input => {
-          return HomeyLibApp.isValidId( input );
-        }
-      },
-      {
-        type: 'input',
-        name: 'name',
-        message: 'What is your app\'s name?',
-        default: 'My App',
-        validate: input => {
-          return input.length > 0;
-        }
-      },
-      {
-        type: 'input',
-        name: 'description',
-        message: 'What is your app\'s description?',
-        default: 'Adds support for MyBrand devices.',
-        validate: input => {
-          return input.length > 0;
-        }
-      },
-      {
-        type: 'list',
-        name: 'category',
-        message: 'What is your app\'s category?',
-        choices: HomeyLibApp.getCategories()
-      },
-      {
-        type: 'input',
-        name: 'version',
-        message: 'What is your app\'s version?',
-        default: '1.0.0',
-        validate: input => {
-          return semver.valid(input) === input;
-        }
-      },
-      {
-        type: 'input',
-        name: 'compatibility',
-        message: 'What is your app\'s compatibility?',
-        default: '>=1.5.0',
-        validate: input => {
-          return semver.validRange(input) !== null;
-        }
-      },
-      {
-        type: 'confirm',
-        name: 'license',
-        message: 'Use standard license for Homey Apps (GPL3)?'
-      },
-      {
-        type: 'confirm',
-        name: 'confirm',
-        message: 'Seems good?'
-      }
-    ]);
-
     if( !answers.confirm ) return;
 
     const appJson = {
@@ -2654,6 +1876,13 @@
       path.join('assets', 'images'),
     ];
 
+    // Append the homeycompose dir if used
+    if( answers.compose ) {
+      dirs.push( '.homeycompose' );
+      dirs.push( path.join('.homeycompose', 'flow') );
+      dirs.push( path.join('.homeycompose', 'drivers') );
+    }
+
     for( let i = 0; i < dirs.length; i++ ) {
       let dir = dirs[i];
       try {
@@ -2663,11 +1892,17 @@
       }
     }
 
-    await writeFileAsync( path.join(appPath, 'app.json'), JSON.stringify(appJson, false, 2) );
-    await writeFileAsync( path.join(appPath, 'locales', 'en.json'), JSON.stringify({}, false, 2) );
-    await writeFileAsync( path.join(appPath, 'app.js'), '' );
-    await writeFileAsync( path.join(appPath, 'README.md'), `# ${appJson.name.en}\n\n${appJson.description.en}` );
-
+		await writeFileAsync( path.join(appPath, 'app.json'), JSON.stringify(appJson, false, 2) );
+		await writeFileAsync( path.join(appPath, 'locales', 'en.json'), JSON.stringify({}, false, 2) );
+		await writeFileAsync( path.join(appPath, 'app.js'), '' );
+		await writeFileAsync( path.join(appPath, 'README.md'), `# ${appJson.name.en}\n\n${appJson.description.en}` );
+		await writeFileAsync( path.join(appPath, 'README.txt'), `${appJson.description.en}\n`);
+
+		// i18n pre-support
+		// TODO check if this works after creating i18n inquirer stuff
+		if( appJson.description.nl ) {
+			await writeFileAsync( path.join(appPath, 'README.nl.txt'), `${appJson.description.nl}\n`);
+		}
 
     // copy files
     const templatePath = path.join(__dirname, '..', '..', 'assets', 'templates', 'app');
@@ -2691,10 +1926,27 @@
       }
     }
 
+    // Now the ap files has been created, we can create a App instance and use that to add plugins.
+    if( answers.compose ) {
+      const app = new App( appPath );
+      app.addPlugin( 'compose' );
+    }
+
+    // Create package lock
+    const packageJson = {
+      name: answers.id,
+      version: answers.version,
+      main: 'app.js',
+      devDependencies: {
+        homey: "^2.0.4"
+      }
+    }
+
+    await writeFileAsync( path.join(appPath, 'package.json'), JSON.stringify(packageJson, false, 2) );
+
     Log(colors.green(`✓ App created in \`${appPath}\``));
 
   }
->>>>>>> 21170a5a
 
 }
 
